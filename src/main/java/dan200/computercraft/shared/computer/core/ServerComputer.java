--- conflicted
+++ resolved
@@ -173,23 +173,14 @@
             // Send terminal state to clients who are currently interacting with the computer.
             MinecraftServer server = ServerLifecycleHooks.getCurrentServer();
 
-            NetworkMessage packet = createTerminalPacket();
+            NetworkMessage packet = null;
             for( EntityPlayer player : server.getPlayerList().getPlayers() )
             {
-<<<<<<< HEAD
-                if( isInteracting( player ) ) NetworkHandler.sendToPlayer( player, packet );
-=======
-                IMessage packet = null;
-                MinecraftServer server = handler.getMinecraftServerInstance();
-                for( EntityPlayerMP player : server.getPlayerList().getPlayers() )
+                if( isInteracting( player ) )
                 {
-                    if( isInteracting( player ) )
-                    {
-                        if( packet == null ) packet = createTerminalPacket();
-                        NetworkHandler.sendToPlayer( player, packet );
-                    }
+                    if( packet == null ) packet = createTerminalPacket();
+                    NetworkHandler.sendToPlayer( player, packet );
                 }
->>>>>>> 6b81bcf3
             }
         }
     }
