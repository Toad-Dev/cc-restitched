/*
 * This file is part of ComputerCraft - http://www.computercraft.info
 * Copyright Daniel Ratcliffe, 2011-2019. Do not distribute without permission.
 * Send enquiries to dratcliffe@gmail.com
 */

package dan200.computercraft.shared.computer.blocks;

import dan200.computercraft.ComputerCraft;
import dan200.computercraft.core.computer.ComputerSide;
import dan200.computercraft.shared.computer.core.ComputerFamily;
import dan200.computercraft.shared.computer.core.ComputerState;
import dan200.computercraft.shared.computer.core.ServerComputer;
import dan200.computercraft.shared.computer.inventory.ContainerComputer;
import dan200.computercraft.shared.util.NamedTileEntityType;
import net.minecraft.block.BlockState;
import net.minecraft.entity.player.PlayerEntity;
import net.minecraft.entity.player.PlayerInventory;
import net.minecraft.inventory.container.Container;
import net.minecraft.tileentity.TileEntityType;
import net.minecraft.util.Direction;
import net.minecraft.util.ResourceLocation;

import javax.annotation.Nonnull;
import javax.annotation.Nullable;

public class TileComputer extends TileComputerBase
{
    public static final NamedTileEntityType<TileComputer> FACTORY_NORMAL = NamedTileEntityType.create(
        new ResourceLocation( ComputerCraft.MOD_ID, "computer_normal" ),
        f -> new TileComputer( ComputerFamily.Normal, f )
    );

    public static final NamedTileEntityType<TileComputer> FACTORY_ADVANCED = NamedTileEntityType.create(
        new ResourceLocation( ComputerCraft.MOD_ID, "computer_advanced" ),
        f -> new TileComputer( ComputerFamily.Advanced, f )
    );

    private ComputerProxy m_proxy;

    public TileComputer( ComputerFamily family, TileEntityType<? extends TileComputer> type )
    {
        super( type, family );
    }

    @Override
    protected ServerComputer createComputer( int instanceID, int id )
    {
        ComputerFamily family = getFamily();
        ServerComputer computer = new ServerComputer(
<<<<<<< HEAD
            getWorld(), id, m_label, instanceID, family,
=======
            getWorld(),
            id,
            label,
            instanceID,
            family,
>>>>>>> 29dce26b
            ComputerCraft.terminalWidth_computer,
            ComputerCraft.terminalHeight_computer
        );
        computer.setPosition( getPos() );
        return computer;
    }

    @Override
    public ComputerProxy createProxy()
    {
        if( m_proxy == null )
        {
            m_proxy = new ComputerProxy()
            {
                @Override
                protected TileComputerBase getTile()
                {
                    return TileComputer.this;
                }
            };
        }
        return m_proxy;
    }

    public boolean isUsableByPlayer( PlayerEntity player )
    {
        return isUsable( player, false );
    }

    @Override
    public Direction getDirection()
    {
        return getBlockState().get( BlockComputer.FACING );
    }

    @Override
    protected void updateBlockState( ComputerState newState )
    {
        BlockState existing = getBlockState();
        if( existing.get( BlockComputer.STATE ) != newState )
        {
            getWorld().setBlockState( getPos(), existing.with( BlockComputer.STATE, newState ), 3 );
        }
    }

    @Override
    protected ComputerSide remapLocalSide( ComputerSide localSide )
    {
        // For legacy reasons, computers invert the meaning of "left" and "right". A computer's front is facing
        // towards you, but a turtle's front is facing the other way.
        if( localSide == ComputerSide.RIGHT ) return ComputerSide.LEFT;
        if( localSide == ComputerSide.LEFT ) return ComputerSide.RIGHT;
        return localSide;
    }

    @Nullable
    @Override
    public Container createMenu( int id, @Nonnull PlayerInventory inventory, @Nonnull PlayerEntity player )
    {
        return new ContainerComputer( id, this );
    }
}<|MERGE_RESOLUTION|>--- conflicted
+++ resolved
@@ -48,15 +48,7 @@
     {
         ComputerFamily family = getFamily();
         ServerComputer computer = new ServerComputer(
-<<<<<<< HEAD
-            getWorld(), id, m_label, instanceID, family,
-=======
-            getWorld(),
-            id,
-            label,
-            instanceID,
-            family,
->>>>>>> 29dce26b
+            getWorld(), id, label, instanceID, family,
             ComputerCraft.terminalWidth_computer,
             ComputerCraft.terminalHeight_computer
         );
