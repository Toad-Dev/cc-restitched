--- conflicted
+++ resolved
@@ -115,20 +115,12 @@
     }
 
     @Override
-<<<<<<< HEAD
-    public boolean isUsable( Player player, boolean ignoreRange )
-=======
-    public boolean isUsable( PlayerEntity player )
->>>>>>> ab227268
+    public boolean isUsable( Player player )
     {
         return isCommandUsable( player ) && super.isUsable( player );
     }
 
-<<<<<<< HEAD
-    public static boolean isUsable( Player player )
-=======
-    public static boolean isCommandUsable( PlayerEntity player )
->>>>>>> ab227268
+    public static boolean isCommandUsable( Player player )
     {
         MinecraftServer server = player.getServer();
         if( server == null || !server.isCommandBlockEnabled() )
