/*
 * This file is part of ComputerCraft - http://www.computercraft.info
 * Copyright Daniel Ratcliffe, 2011-2022. Do not distribute without permission.
 * Send enquiries to dratcliffe@gmail.com
 */
package dan200.computercraft.shared.peripheral.generic.data;

import com.google.gson.JsonParseException;
import dan200.computercraft.shared.util.NBTUtil;
import net.minecraft.nbt.CompoundTag;
import net.minecraft.nbt.ListTag;
import net.minecraft.nbt.Tag;
import net.minecraft.network.chat.Component;
import net.minecraft.world.item.EnchantedBookItem;
import net.minecraft.world.item.ItemStack;
import net.minecraft.world.item.enchantment.Enchantment;
import net.minecraft.world.item.enchantment.EnchantmentHelper;

import javax.annotation.Nonnull;
import javax.annotation.Nullable;
import java.util.*;
import java.util.stream.Collectors;

/**
 * Data providers for items.
 */
public class ItemData
{
    @Nonnull
    public static <T extends Map<? super String, Object>> T fillBasicSafe( @Nonnull T data, @Nonnull ItemStack stack )
    {
        data.put( "name", DataHelpers.getId( stack.getItem() ) );
        data.put( "count", stack.getCount() );

        return data;
    }

    @Nonnull
    public static <T extends Map<? super String, Object>> T fillBasic( @Nonnull T data, @Nonnull ItemStack stack )
    {
        fillBasicSafe( data, stack );
        String hash = NBTUtil.getNBTHash( stack.getTag() );
        if( hash != null ) data.put( "nbt", hash );
        return data;
    }

    @Nonnull
    public static <T extends Map<? super String, Object>> T fill( @Nonnull T data, @Nonnull ItemStack stack )
    {
        if( stack.isEmpty() ) return data;

        fillBasic( data, stack );

        data.put( "displayName", stack.getHoverName().getString() );
        data.put( "maxCount", stack.getMaxStackSize() );

        if( stack.isDamageableItem() )
        {
            data.put( "damage", stack.getDamageValue() );
            data.put( "maxDamage", stack.getMaxDamage() );
        }

        if( stack.getItem().isBarVisible( stack ) )
        {
            data.put( "durability", stack.getItem().getBarWidth( stack ) / 13.0 );
        }

<<<<<<< HEAD
        data.put( "tags", DataHelpers.getTags( stack.getItem() ) );
=======
        data.put( "tags", DataHelpers.getTags( stack.getTags() ) );
>>>>>>> ba7598c6

        CompoundTag tag = stack.getTag();
        if( tag != null && tag.contains( "display", Tag.TAG_COMPOUND ) )
        {
            CompoundTag displayTag = tag.getCompound( "display" );
            if( displayTag.contains( "Lore", Tag.TAG_LIST ) )
            {
                ListTag loreTag = displayTag.getList( "Lore", Tag.TAG_STRING );
                data.put( "lore", loreTag.stream()
                    .map( ItemData::parseTextComponent )
                    .filter( Objects::nonNull )
                    .map( Component::getString )
                    .collect( Collectors.toList() ) );
            }
        }

        /*
         * Used to hide some data from ItemStack tooltip.
         * @see https://minecraft.gamepedia.com/Tutorials/Command_NBT_tags
         * @see ItemStack#getTooltip
         */
        int hideFlags = tag != null ? tag.getInt( "HideFlags" ) : 0;

        List<Map<String, Object>> enchants = getAllEnchants( stack, hideFlags );
        if( !enchants.isEmpty() ) data.put( "enchantments", enchants );

        if( tag != null && tag.getBoolean( "Unbreakable" ) && (hideFlags & 4) == 0 )
        {
            data.put( "unbreakable", true );
        }

        return data;
    }

    @Nullable
    private static Component parseTextComponent( @Nonnull Tag x )
    {
        try
        {
            return Component.Serializer.fromJson( x.getAsString() );
        }
        catch( JsonParseException e )
        {
            return null;
        }
    }

    /**
     * Retrieve all visible enchantments from given stack. Try to follow all tooltip rules : order and visibility.
     *
     * @param stack     Stack to analyse
     * @param hideFlags An int used as bit field to provide visibility rules.
     * @return A filled list that contain all visible enchantments.
     */
    @Nonnull
    private static List<Map<String, Object>> getAllEnchants( @Nonnull ItemStack stack, int hideFlags )
    {
        ArrayList<Map<String, Object>> enchants = new ArrayList<>( 0 );

        if( stack.getItem() instanceof EnchantedBookItem && (hideFlags & 32) == 0 )
        {
            addEnchantments( EnchantedBookItem.getEnchantments( stack ), enchants );
        }

        if( stack.isEnchanted() && (hideFlags & 1) == 0 )
        {
            /*
             * Mimic the EnchantmentHelper.getEnchantments(ItemStack stack) behavior without special case for Enchanted book.
             * I'll do that to have the same data than ones displayed in tooltip.
             * @see EnchantmentHelper.getEnchantments(ItemStack stack)
             */
            addEnchantments( stack.getEnchantmentTags(), enchants );
        }

        return enchants;
    }

    /**
     * Converts a Mojang enchant map to a Lua list.
     *
     * @param rawEnchants The raw NBT list of enchantments
     * @param enchants    The enchantment map to add it to.
     * @see EnchantmentHelper
     */
    private static void addEnchantments( @Nonnull ListTag rawEnchants, @Nonnull ArrayList<Map<String, Object>> enchants )
    {
        if( rawEnchants.isEmpty() ) return;

        enchants.ensureCapacity( enchants.size() + rawEnchants.size() );

        for( Map.Entry<Enchantment, Integer> entry : EnchantmentHelper.deserializeEnchantments( rawEnchants ).entrySet() )
        {
            Enchantment enchantment = entry.getKey();
            Integer level = entry.getValue();
            HashMap<String, Object> enchant = new HashMap<>( 3 );
            enchant.put( "name", DataHelpers.getId( enchantment ) );
            enchant.put( "level", level );
            enchant.put( "displayName", enchantment.getFullname( level ).getString() );
            enchants.add( enchant );
        }
    }
}<|MERGE_RESOLUTION|>--- conflicted
+++ resolved
@@ -65,11 +65,7 @@
             data.put( "durability", stack.getItem().getBarWidth( stack ) / 13.0 );
         }
 
-<<<<<<< HEAD
-        data.put( "tags", DataHelpers.getTags( stack.getItem() ) );
-=======
         data.put( "tags", DataHelpers.getTags( stack.getTags() ) );
->>>>>>> ba7598c6
 
         CompoundTag tag = stack.getTag();
         if( tag != null && tag.contains( "display", Tag.TAG_COMPOUND ) )
