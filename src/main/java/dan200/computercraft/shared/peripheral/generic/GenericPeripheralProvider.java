--- conflicted
+++ resolved
@@ -9,18 +9,11 @@
 import dan200.computercraft.api.peripheral.PeripheralType;
 import dan200.computercraft.core.asm.NamedMethod;
 import dan200.computercraft.core.asm.PeripheralMethod;
-<<<<<<< HEAD
+import dan200.computercraft.shared.util.CapabilityUtil;
 import net.minecraft.core.BlockPos;
 import net.minecraft.core.Direction;
 import net.minecraft.world.level.Level;
 import net.minecraft.world.level.block.entity.BlockEntity;
-=======
-import dan200.computercraft.shared.util.CapabilityUtil;
-import net.minecraft.tileentity.TileEntity;
-import net.minecraft.util.Direction;
-import net.minecraft.util.math.BlockPos;
-import net.minecraft.world.World;
->>>>>>> 5927e9bb
 import net.minecraftforge.common.capabilities.Capability;
 import net.minecraftforge.common.util.LazyOptional;
 import net.minecraftforge.common.util.NonNullConsumer;
@@ -40,11 +33,7 @@
     }
 
     @Nullable
-<<<<<<< HEAD
-    public static IPeripheral getPeripheral( @Nonnull Level world, @Nonnull BlockPos pos, @Nonnull Direction side, NonNullConsumer<LazyOptional<IPeripheral>> invalidate )
-=======
-    public static IPeripheral getPeripheral( @Nonnull World world, @Nonnull BlockPos pos, @Nonnull Direction side, NonNullConsumer<Object> invalidate )
->>>>>>> 5927e9bb
+    public static IPeripheral getPeripheral( @Nonnull Level world, @Nonnull BlockPos pos, @Nonnull Direction side, NonNullConsumer<Object> invalidate )
     {
         BlockEntity tile = world.getBlockEntity( pos );
         if( tile == null ) return null;
