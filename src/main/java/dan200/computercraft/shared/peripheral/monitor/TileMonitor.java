/*
 * This file is part of ComputerCraft - http://www.computercraft.info
 * Copyright Daniel Ratcliffe, 2011-2021. Do not distribute without permission.
 * Send enquiries to dratcliffe@gmail.com
 */
package dan200.computercraft.shared.peripheral.monitor;

import dan200.computercraft.ComputerCraft;
import dan200.computercraft.api.peripheral.IComputerAccess;
import dan200.computercraft.api.peripheral.IPeripheral;
import dan200.computercraft.core.terminal.Terminal;
import dan200.computercraft.shared.common.ServerTerminal;
import dan200.computercraft.shared.common.TileGeneric;
import dan200.computercraft.shared.network.client.TerminalState;
import dan200.computercraft.shared.util.CapabilityUtil;
import dan200.computercraft.shared.util.TickScheduler;
import net.minecraft.block.BlockState;
import net.minecraft.entity.player.PlayerEntity;
import net.minecraft.nbt.CompoundNBT;
import net.minecraft.tileentity.TileEntity;
import net.minecraft.tileentity.TileEntityType;
import net.minecraft.util.ActionResultType;
import net.minecraft.util.Direction;
import net.minecraft.util.Hand;
import net.minecraft.util.math.AxisAlignedBB;
import net.minecraft.util.math.BlockPos;
import net.minecraft.util.math.BlockRayTraceResult;
import net.minecraft.world.World;
import net.minecraftforge.common.capabilities.Capability;
import net.minecraftforge.common.util.LazyOptional;

import javax.annotation.Nonnull;
import javax.annotation.Nullable;
import java.util.HashSet;
import java.util.Set;

import static dan200.computercraft.shared.Capabilities.CAPABILITY_PERIPHERAL;

public class TileMonitor extends TileGeneric
{
    public static final double RENDER_BORDER = 2.0 / 16.0;
    public static final double RENDER_MARGIN = 0.5 / 16.0;
    public static final double RENDER_PIXEL_SCALE = 1.0 / 64.0;

    private static final String NBT_X = "XIndex";
    private static final String NBT_Y = "YIndex";
    private static final String NBT_WIDTH = "Width";
    private static final String NBT_HEIGHT = "Height";

    private final boolean advanced;

    private ServerMonitor m_serverMonitor;
    private ClientMonitor m_clientMonitor;
    private MonitorPeripheral peripheral;
    private LazyOptional<IPeripheral> peripheralCap;
    private final Set<IComputerAccess> m_computers = new HashSet<>();

    private boolean m_destroyed = false;
    private boolean visiting = false;

    // MonitorWatcher state.
    boolean enqueued;
    TerminalState cached;

    private int m_width = 1;
    private int m_height = 1;
    private int m_xIndex = 0;
    private int m_yIndex = 0;

    public TileMonitor( TileEntityType<? extends TileMonitor> type, boolean advanced )
    {
        super( type );
        this.advanced = advanced;
    }

    @Override
    public void onLoad()
    {
        super.onLoad();
        TickScheduler.schedule( this );
    }

    @Override
    public void destroy()
    {
        // TODO: Call this before using the block
        if( m_destroyed ) return;
        m_destroyed = true;
        if( !getLevel().isClientSide ) contractNeighbours();
    }

    @Override
    public void setRemoved()
    {
        super.setRemoved();
        if( m_clientMonitor != null && m_xIndex == 0 && m_yIndex == 0 ) m_clientMonitor.destroy();
    }

    @Override
    public void onChunkUnloaded()
    {
        super.onChunkUnloaded();
        if( m_clientMonitor != null && m_xIndex == 0 && m_yIndex == 0 ) m_clientMonitor.destroy();
    }

    @Nonnull
    @Override
    public ActionResultType onActivate( PlayerEntity player, Hand hand, BlockRayTraceResult hit )
    {
        if( !player.isCrouching() && getFront() == hit.getDirection() )
        {
            if( !getLevel().isClientSide )
            {
                monitorTouched(
                    (float) (hit.getLocation().x - hit.getBlockPos().getX()),
                    (float) (hit.getLocation().y - hit.getBlockPos().getY()),
                    (float) (hit.getLocation().z - hit.getBlockPos().getZ())
                );
            }
            return ActionResultType.SUCCESS;
        }

        return ActionResultType.PASS;
    }

    @Nonnull
    @Override
    public CompoundNBT save( CompoundNBT tag )
    {
        tag.putInt( NBT_X, m_xIndex );
        tag.putInt( NBT_Y, m_yIndex );
        tag.putInt( NBT_WIDTH, m_width );
        tag.putInt( NBT_HEIGHT, m_height );
        return super.save( tag );
    }

    @Override
<<<<<<< HEAD
    public void read( @Nonnull BlockState state, @Nonnull CompoundNBT nbt )
    {
        super.read( state, nbt );

        m_xIndex = nbt.getInt( NBT_X );
        m_yIndex = nbt.getInt( NBT_Y );
        m_width = nbt.getInt( NBT_WIDTH );
        m_height = nbt.getInt( NBT_HEIGHT );
=======
    public void load( @Nonnull CompoundNBT tag )
    {
        super.load( tag );
        m_xIndex = tag.getInt( NBT_X );
        m_yIndex = tag.getInt( NBT_Y );
        m_width = tag.getInt( NBT_WIDTH );
        m_height = tag.getInt( NBT_HEIGHT );
>>>>>>> 34b5ede3
    }

    @Override
    public void blockTick()
    {
        if( m_xIndex != 0 || m_yIndex != 0 || m_serverMonitor == null ) return;

        m_serverMonitor.clearChanged();

        if( m_serverMonitor.pollResized() )
        {
            for( int x = 0; x < m_width; x++ )
            {
                for( int y = 0; y < m_height; y++ )
                {
                    TileMonitor monitor = getNeighbour( x, y );
                    if( monitor == null ) continue;

                    for( IComputerAccess computer : monitor.m_computers )
                    {
                        computer.queueEvent( "monitor_resize", computer.getAttachmentName() );
                    }
                }
            }
        }

        if( m_serverMonitor.pollTerminalChanged() ) MonitorWatcher.enqueue( this );
    }

    @Override
    protected void invalidateCaps()
    {
        super.invalidateCaps();
        peripheralCap = CapabilityUtil.invalidate( peripheralCap );
    }

    @Nonnull
    @Override
    public <T> LazyOptional<T> getCapability( @Nonnull Capability<T> cap, @Nullable Direction side )
    {
        if( cap == CAPABILITY_PERIPHERAL )
        {
            createServerMonitor(); // Ensure the monitor is created before doing anything else.
            if( peripheral == null ) peripheral = new MonitorPeripheral( this );
            if( peripheralCap == null ) peripheralCap = LazyOptional.of( () -> peripheral );
            return peripheralCap.cast();
        }
        return super.getCapability( cap, side );
    }

    public ServerMonitor getCachedServerMonitor()
    {
        return m_serverMonitor;
    }

    private ServerMonitor getServerMonitor()
    {
        if( m_serverMonitor != null ) return m_serverMonitor;

        TileMonitor origin = getOrigin();
        if( origin == null ) return null;

        return m_serverMonitor = origin.m_serverMonitor;
    }

    private ServerMonitor createServerMonitor()
    {
        if( m_serverMonitor != null ) return m_serverMonitor;

        if( m_xIndex == 0 && m_yIndex == 0 )
        {
            // If we're the origin, set up the new monitor
            m_serverMonitor = new ServerMonitor( advanced, this );
            m_serverMonitor.rebuild();

            // And propagate it to child monitors
            for( int x = 0; x < m_width; x++ )
            {
                for( int y = 0; y < m_height; y++ )
                {
                    TileMonitor monitor = getNeighbour( x, y );
                    if( monitor != null ) monitor.m_serverMonitor = m_serverMonitor;
                }
            }

            return m_serverMonitor;
        }
        else
        {
            // Otherwise fetch the origin and attempt to get its monitor
            // Note this may load chunks, but we don't really have a choice here.
            BlockPos pos = getBlockPos();
            TileEntity te = level.getBlockEntity( pos.relative( getRight(), -m_xIndex ).relative( getDown(), -m_yIndex ) );
            if( !(te instanceof TileMonitor) ) return null;

            return m_serverMonitor = ((TileMonitor) te).createServerMonitor();
        }
    }

    public ClientMonitor getClientMonitor()
    {
        if( m_clientMonitor != null ) return m_clientMonitor;

        BlockPos pos = getBlockPos();
        TileEntity te = level.getBlockEntity( pos.relative( getRight(), -m_xIndex ).relative( getDown(), -m_yIndex ) );
        if( !(te instanceof TileMonitor) ) return null;

        return m_clientMonitor = ((TileMonitor) te).m_clientMonitor;
    }

    // Networking stuff

    @Override
    protected void writeDescription( @Nonnull CompoundNBT nbt )
    {
        super.writeDescription( nbt );
        nbt.putInt( NBT_X, m_xIndex );
        nbt.putInt( NBT_Y, m_yIndex );
        nbt.putInt( NBT_WIDTH, m_width );
        nbt.putInt( NBT_HEIGHT, m_height );
    }

    @Override
    protected final void readDescription( @Nonnull CompoundNBT nbt )
    {
        super.readDescription( nbt );

        int oldXIndex = m_xIndex;
        int oldYIndex = m_yIndex;
        int oldWidth = m_width;
        int oldHeight = m_height;

        m_xIndex = nbt.getInt( NBT_X );
        m_yIndex = nbt.getInt( NBT_Y );
        m_width = nbt.getInt( NBT_WIDTH );
        m_height = nbt.getInt( NBT_HEIGHT );

        if( oldXIndex != m_xIndex || oldYIndex != m_yIndex )
        {
            // If our index has changed then it's possible the origin monitor has changed. Thus
            // we'll clear our cache. If we're the origin then we'll need to remove the glList as well.
            if( oldXIndex == 0 && oldYIndex == 0 && m_clientMonitor != null ) m_clientMonitor.destroy();
            m_clientMonitor = null;
        }

        if( m_xIndex == 0 && m_yIndex == 0 )
        {
            // If we're the origin terminal then create it.
            if( m_clientMonitor == null ) m_clientMonitor = new ClientMonitor( advanced, this );
        }

        if( oldXIndex != m_xIndex || oldYIndex != m_yIndex ||
            oldWidth != m_width || oldHeight != m_height )
        {
            // One of our properties has changed, so ensure we redraw the block
            updateBlock();
        }
    }

    public final void read( TerminalState state )
    {
        if( m_xIndex != 0 || m_yIndex != 0 )
        {
            ComputerCraft.log.warn( "Receiving monitor state for non-origin terminal at {}", getBlockPos() );
            return;
        }

        if( m_clientMonitor == null ) m_clientMonitor = new ClientMonitor( advanced, this );
        m_clientMonitor.read( state );
    }

    // Sizing and placement stuff

    private void updateBlockState()
    {
        getLevel().setBlock( getBlockPos(), getBlockState()
            .setValue( BlockMonitor.STATE, MonitorEdgeState.fromConnections(
                m_yIndex < m_height - 1, m_yIndex > 0,
                m_xIndex > 0, m_xIndex < m_width - 1 ) ), 2 );
    }

    // region Sizing and placement stuff
    public Direction getDirection()
    {
        // Ensure we're actually a monitor block. This _should_ always be the case, but sometimes there's
        // fun problems with the block being missing on the client.
        BlockState state = getBlockState();
<<<<<<< HEAD
        return state.hasProperty( BlockMonitor.FACING ) ? state.get( BlockMonitor.FACING ) : Direction.NORTH;
=======
        return state.hasProperty( BlockMonitor.FACING ) ? state.getValue( BlockMonitor.FACING ) : Direction.NORTH;
>>>>>>> 34b5ede3
    }

    public Direction getOrientation()
    {
        BlockState state = getBlockState();
<<<<<<< HEAD
        return state.hasProperty( BlockMonitor.ORIENTATION ) ? state.get( BlockMonitor.ORIENTATION ) : Direction.NORTH;
=======
        return state.hasProperty( BlockMonitor.ORIENTATION ) ? state.getValue( BlockMonitor.ORIENTATION ) : Direction.NORTH;
>>>>>>> 34b5ede3
    }

    public Direction getFront()
    {
        Direction orientation = getOrientation();
        return orientation == Direction.NORTH ? getDirection() : orientation;
    }

    public Direction getRight()
    {
        return getDirection().getCounterClockWise();
    }

    public Direction getDown()
    {
        Direction orientation = getOrientation();
        if( orientation == Direction.NORTH ) return Direction.UP;
        return orientation == Direction.DOWN ? getDirection() : getDirection().getOpposite();
    }

    public int getWidth()
    {
        return m_width;
    }

    public int getHeight()
    {
        return m_height;
    }

    public int getXIndex()
    {
        return m_xIndex;
    }

    public int getYIndex()
    {
        return m_yIndex;
    }

    private TileMonitor getSimilarMonitorAt( BlockPos pos )
    {
        if( pos.equals( getBlockPos() ) ) return this;

        int y = pos.getY();
        World world = getLevel();
        if( world == null || !world.isAreaLoaded( pos, 0 ) ) return null;

        TileEntity tile = world.getBlockEntity( pos );
        if( !(tile instanceof TileMonitor) ) return null;

        TileMonitor monitor = (TileMonitor) tile;
        return !monitor.visiting && !monitor.m_destroyed && advanced == monitor.advanced
            && getDirection() == monitor.getDirection() && getOrientation() == monitor.getOrientation()
            ? monitor : null;
    }

    private TileMonitor getNeighbour( int x, int y )
    {
        BlockPos pos = getBlockPos();
        Direction right = getRight();
        Direction down = getDown();
        int xOffset = -m_xIndex + x;
        int yOffset = -m_yIndex + y;
        return getSimilarMonitorAt( pos.relative( right, xOffset ).relative( down, yOffset ) );
    }

    private TileMonitor getOrigin()
    {
        return getNeighbour( 0, 0 );
    }

    private void resize( int width, int height )
    {
        // If we're not already the origin then we'll need to generate a new terminal.
        if( m_xIndex != 0 || m_yIndex != 0 ) m_serverMonitor = null;

        m_xIndex = 0;
        m_yIndex = 0;
        m_width = width;
        m_height = height;

        // Determine if we actually need a monitor. In order to do this, simply check if
        // any component monitor been wrapped as a peripheral. Whilst this flag may be
        // out of date,
        boolean needsTerminal = false;
        terminalCheck:
        for( int x = 0; x < width; x++ )
        {
            for( int y = 0; y < height; y++ )
            {
                TileMonitor monitor = getNeighbour( x, y );
                if( monitor != null && monitor.peripheral != null )
                {
                    needsTerminal = true;
                    break terminalCheck;
                }
            }
        }

        // Either delete the current monitor or sync a new one.
        if( needsTerminal )
        {
            if( m_serverMonitor == null ) m_serverMonitor = new ServerMonitor( advanced, this );
        }
        else
        {
            m_serverMonitor = null;
        }

        // Update the terminal's width and height and rebuild it. This ensures the monitor
        // is consistent when syncing it to other monitors.
        if( m_serverMonitor != null ) m_serverMonitor.rebuild();

        // Update the other monitors, setting coordinates, dimensions and the server terminal
        for( int x = 0; x < width; x++ )
        {
            for( int y = 0; y < height; y++ )
            {
                TileMonitor monitor = getNeighbour( x, y );
                if( monitor == null ) continue;

                monitor.m_xIndex = x;
                monitor.m_yIndex = y;
                monitor.m_width = width;
                monitor.m_height = height;
                monitor.m_serverMonitor = m_serverMonitor;
                monitor.updateBlockState();
                monitor.updateBlock();
            }
        }
    }

    private boolean mergeLeft()
    {
        TileMonitor left = getNeighbour( -1, 0 );
        if( left == null || left.m_yIndex != 0 || left.m_height != m_height ) return false;

        int width = left.m_width + m_width;
        if( width > ComputerCraft.monitorWidth ) return false;

        TileMonitor origin = left.getOrigin();
        if( origin != null ) origin.resize( width, m_height );
        left.expand();
        return true;
    }

    private boolean mergeRight()
    {
        TileMonitor right = getNeighbour( m_width, 0 );
        if( right == null || right.m_yIndex != 0 || right.m_height != m_height ) return false;

        int width = m_width + right.m_width;
        if( width > ComputerCraft.monitorWidth ) return false;

        TileMonitor origin = getOrigin();
        if( origin != null ) origin.resize( width, m_height );
        expand();
        return true;
    }

    private boolean mergeUp()
    {
        TileMonitor above = getNeighbour( 0, m_height );
        if( above == null || above.m_xIndex != 0 || above.m_width != m_width ) return false;

        int height = above.m_height + m_height;
        if( height > ComputerCraft.monitorHeight ) return false;

        TileMonitor origin = getOrigin();
        if( origin != null ) origin.resize( m_width, height );
        expand();
        return true;
    }

    private boolean mergeDown()
    {
        TileMonitor below = getNeighbour( 0, -1 );
        if( below == null || below.m_xIndex != 0 || below.m_width != m_width ) return false;

        int height = m_height + below.m_height;
        if( height > ComputerCraft.monitorHeight ) return false;

        TileMonitor origin = below.getOrigin();
        if( origin != null ) origin.resize( m_width, height );
        below.expand();
        return true;
    }

    @SuppressWarnings( "StatementWithEmptyBody" )
    void expand()
    {
        while( mergeLeft() || mergeRight() || mergeUp() || mergeDown() ) ;
    }

    void contractNeighbours()
    {
        visiting = true;
        if( m_xIndex > 0 )
        {
            TileMonitor left = getNeighbour( m_xIndex - 1, m_yIndex );
            if( left != null ) left.contract();
        }
        if( m_xIndex + 1 < m_width )
        {
            TileMonitor right = getNeighbour( m_xIndex + 1, m_yIndex );
            if( right != null ) right.contract();
        }
        if( m_yIndex > 0 )
        {
            TileMonitor below = getNeighbour( m_xIndex, m_yIndex - 1 );
            if( below != null ) below.contract();
        }
        if( m_yIndex + 1 < m_height )
        {
            TileMonitor above = getNeighbour( m_xIndex, m_yIndex + 1 );
            if( above != null ) above.contract();
        }
        visiting = false;
    }

    void contract()
    {
        int height = m_height;
        int width = m_width;

        TileMonitor origin = getOrigin();
        if( origin == null )
        {
            TileMonitor right = width > 1 ? getNeighbour( 1, 0 ) : null;
            TileMonitor below = height > 1 ? getNeighbour( 0, 1 ) : null;

            if( right != null ) right.resize( width - 1, 1 );
            if( below != null ) below.resize( width, height - 1 );
            if( right != null ) right.expand();
            if( below != null ) below.expand();

            return;
        }

        for( int y = 0; y < height; y++ )
        {
            for( int x = 0; x < width; x++ )
            {
                TileMonitor monitor = origin.getNeighbour( x, y );
                if( monitor != null ) continue;

                // Decompose
                TileMonitor above = null;
                TileMonitor left = null;
                TileMonitor right = null;
                TileMonitor below = null;

                if( y > 0 )
                {
                    above = origin;
                    above.resize( width, y );
                }
                if( x > 0 )
                {
                    left = origin.getNeighbour( 0, y );
                    left.resize( x, 1 );
                }
                if( x + 1 < width )
                {
                    right = origin.getNeighbour( x + 1, y );
                    right.resize( width - (x + 1), 1 );
                }
                if( y + 1 < height )
                {
                    below = origin.getNeighbour( 0, y + 1 );
                    below.resize( width, height - (y + 1) );
                }

                // Re-expand
                if( above != null ) above.expand();
                if( left != null ) left.expand();
                if( right != null ) right.expand();
                if( below != null ) below.expand();
                return;
            }
        }
    }

    private void monitorTouched( float xPos, float yPos, float zPos )
    {
        XYPair pair = XYPair
            .of( xPos, yPos, zPos, getDirection(), getOrientation() )
            .add( m_xIndex, m_height - m_yIndex - 1 );

        if( pair.x > m_width - RENDER_BORDER || pair.y > m_height - RENDER_BORDER || pair.x < RENDER_BORDER || pair.y < RENDER_BORDER )
        {
            return;
        }

        ServerTerminal serverTerminal = getServerMonitor();
        if( serverTerminal == null || !serverTerminal.isColour() ) return;

        Terminal originTerminal = serverTerminal.getTerminal();
        if( originTerminal == null ) return;

        double xCharWidth = (m_width - (RENDER_BORDER + RENDER_MARGIN) * 2.0) / originTerminal.getWidth();
        double yCharHeight = (m_height - (RENDER_BORDER + RENDER_MARGIN) * 2.0) / originTerminal.getHeight();

        int xCharPos = (int) Math.min( originTerminal.getWidth(), Math.max( (pair.x - RENDER_BORDER - RENDER_MARGIN) / xCharWidth + 1.0, 1.0 ) );
        int yCharPos = (int) Math.min( originTerminal.getHeight(), Math.max( (pair.y - RENDER_BORDER - RENDER_MARGIN) / yCharHeight + 1.0, 1.0 ) );

        for( int y = 0; y < m_height; y++ )
        {
            for( int x = 0; x < m_width; x++ )
            {
                TileMonitor monitor = getNeighbour( x, y );
                if( monitor == null ) continue;

                for( IComputerAccess computer : monitor.m_computers )
                {
                    computer.queueEvent( "monitor_touch", computer.getAttachmentName(), xCharPos, yCharPos );
                }
            }
        }
    }
    // endregion

    void addComputer( IComputerAccess computer )
    {
        m_computers.add( computer );
    }

    void removeComputer( IComputerAccess computer )
    {
        m_computers.remove( computer );
    }

    @Nonnull
    @Override
    public AxisAlignedBB getRenderBoundingBox()
    {
        TileMonitor start = getNeighbour( 0, 0 );
        TileMonitor end = getNeighbour( m_width - 1, m_height - 1 );
        if( start != null && end != null )
        {
            BlockPos startPos = start.getBlockPos();
            BlockPos endPos = end.getBlockPos();
            int minX = Math.min( startPos.getX(), endPos.getX() );
            int minY = Math.min( startPos.getY(), endPos.getY() );
            int minZ = Math.min( startPos.getZ(), endPos.getZ() );
            int maxX = Math.max( startPos.getX(), endPos.getX() ) + 1;
            int maxY = Math.max( startPos.getY(), endPos.getY() ) + 1;
            int maxZ = Math.max( startPos.getZ(), endPos.getZ() ) + 1;
            return new AxisAlignedBB( minX, minY, minZ, maxX, maxY, maxZ );
        }
        else
        {
            BlockPos pos = getBlockPos();
            return new AxisAlignedBB( pos.getX(), pos.getY(), pos.getZ(), pos.getX() + 1, pos.getY() + 1, pos.getZ() + 1 );
        }
    }

    @Override
    public double getViewDistance()
    {
        return ComputerCraft.monitorDistanceSq;
    }
}<|MERGE_RESOLUTION|>--- conflicted
+++ resolved
@@ -135,24 +135,14 @@
     }
 
     @Override
-<<<<<<< HEAD
-    public void read( @Nonnull BlockState state, @Nonnull CompoundNBT nbt )
-    {
-        super.read( state, nbt );
+    public void load( @Nonnull BlockState state, @Nonnull CompoundNBT nbt )
+    {
+        super.load( state, nbt );
 
         m_xIndex = nbt.getInt( NBT_X );
         m_yIndex = nbt.getInt( NBT_Y );
         m_width = nbt.getInt( NBT_WIDTH );
         m_height = nbt.getInt( NBT_HEIGHT );
-=======
-    public void load( @Nonnull CompoundNBT tag )
-    {
-        super.load( tag );
-        m_xIndex = tag.getInt( NBT_X );
-        m_yIndex = tag.getInt( NBT_Y );
-        m_width = tag.getInt( NBT_WIDTH );
-        m_height = tag.getInt( NBT_HEIGHT );
->>>>>>> 34b5ede3
     }
 
     @Override
@@ -340,21 +330,13 @@
         // Ensure we're actually a monitor block. This _should_ always be the case, but sometimes there's
         // fun problems with the block being missing on the client.
         BlockState state = getBlockState();
-<<<<<<< HEAD
-        return state.hasProperty( BlockMonitor.FACING ) ? state.get( BlockMonitor.FACING ) : Direction.NORTH;
-=======
         return state.hasProperty( BlockMonitor.FACING ) ? state.getValue( BlockMonitor.FACING ) : Direction.NORTH;
->>>>>>> 34b5ede3
     }
 
     public Direction getOrientation()
     {
         BlockState state = getBlockState();
-<<<<<<< HEAD
-        return state.hasProperty( BlockMonitor.ORIENTATION ) ? state.get( BlockMonitor.ORIENTATION ) : Direction.NORTH;
-=======
         return state.hasProperty( BlockMonitor.ORIENTATION ) ? state.getValue( BlockMonitor.ORIENTATION ) : Direction.NORTH;
->>>>>>> 34b5ede3
     }
 
     public Direction getFront()
