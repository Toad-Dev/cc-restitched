--- conflicted
+++ resolved
@@ -7,12 +7,8 @@
 
 import dan200.computercraft.ComputerCraft;
 import dan200.computercraft.client.render.TileEntityMonitorRenderer;
-<<<<<<< HEAD
 import net.fabricmc.loader.api.FabricLoader;
-=======
-import net.minecraftforge.fml.ModList;
 import org.lwjgl.opengl.GL;
->>>>>>> caa412b7
 
 import javax.annotation.Nonnull;
 import java.util.Arrays;
@@ -53,56 +49,32 @@
     @Nonnull
     public static MonitorRenderer current()
     {
-<<<<<<< HEAD
-        if( !initialised ) initialise();
-
-        MonitorRenderer current = ComputerCraft.monitorRenderer;
-        if( current == BEST ) return best();
-=======
         MonitorRenderer current = ComputerCraft.monitorRenderer;
         if( current == BEST ) current = ComputerCraft.monitorRenderer = best();
->>>>>>> caa412b7
         return current;
     }
 
     private static MonitorRenderer best()
     {
-<<<<<<< HEAD
-        if( shaderMod )
-        {
-            ComputerCraft.log.warn( "Shader mod detected. Enabling VBO monitor renderer for compatibility." );
-            return ComputerCraft.monitorRenderer = VBO;
-        }
-        return ComputerCraft.monitorRenderer = TBO;
-    }
-
-    private static boolean initialised = false;
-    private static boolean shaderMod;
-    private static final List<String> shaderModIds = Arrays.asList( "iris", "canvas", "optifabric" );
-
-    public static final boolean canvasModPresent = FabricLoader.getInstance().isModLoaded( "canvas" );
-
-    private static void initialise()
-    {
-        shaderMod = FabricLoader.getInstance().getAllMods().stream()
-            .map( modContainer -> modContainer.getMetadata().getId() )
-            .anyMatch( shaderModIds::contains );
-
-        initialised = true;
-=======
         if( !GL.getCapabilities().OpenGL31 )
         {
             ComputerCraft.log.warn( "Texture buffers are not supported on your graphics card. Falling back to VBO monitor renderer." );
             return VBO;
         }
 
-        if( ModList.get().isLoaded( "optifine" ) )
+        if( shaderMod )
         {
-            ComputerCraft.log.warn( "Optifine is loaded, assuming shaders are being used. Falling back to VBO monitor renderer." );
+            ComputerCraft.log.warn( "Shader mod detected. Falling back to VBO monitor renderer." );
             return VBO;
         }
 
         return TBO;
->>>>>>> caa412b7
     }
+
+    private static final List<String> shaderModIds = Arrays.asList( "iris", "canvas", "optifabric" );
+    private static boolean shaderMod = FabricLoader.getInstance().getAllMods().stream()
+        .map( modContainer -> modContainer.getMetadata().getId() )
+        .anyMatch( shaderModIds::contains );
+
+    public static final boolean canvasModPresent = FabricLoader.getInstance().isModLoaded( "canvas" );
 }