/*
 * This file is part of ComputerCraft - http://www.computercraft.info
 * Copyright Daniel Ratcliffe, 2011-2020. Do not distribute without permission.
 * Send enquiries to dratcliffe@gmail.com
 */

package dan200.computercraft.shared.peripheral.monitor;

import com.mojang.blaze3d.platform.GLX;
import dan200.computercraft.ComputerCraft;
import dan200.computercraft.client.render.TileEntityMonitorRenderer;
<<<<<<< HEAD
=======
import net.minecraft.client.renderer.OpenGlHelper;
import org.lwjgl.opengl.GLContext;
>>>>>>> a4ae36b6

import javax.annotation.Nonnull;
import java.util.Locale;

/**
 * The render type to use for monitors.
 *
 * @see TileEntityMonitorRenderer
 * @see ClientMonitor
 */
public enum MonitorRenderer
{
    /**
     * Determine the best monitor backend.
     */
    BEST,

    /**
<<<<<<< HEAD
=======
     * Render using texture buffer objects.
     *
     * @see org.lwjgl.opengl.GL31#glTexBuffer(int, int, int)
     */
    TBO,

    /**
>>>>>>> a4ae36b6
     * Render using VBOs.
     *
     * @see net.minecraft.client.renderer.vertex.VertexBuffer
     */
    VBO;

    private static final MonitorRenderer[] VALUES = values();
    public static final String[] NAMES;

    private final String displayName = "gui.computercraft:config.peripheral.monitor_renderer." + name().toLowerCase( Locale.ROOT );

    static
    {
        NAMES = new String[VALUES.length];
        for( int i = 0; i < VALUES.length; i++ ) NAMES[i] = VALUES[i].displayName();
    }

    public String displayName()
    {
        return displayName;
    }

    @Nonnull
    public static MonitorRenderer ofString( String name )
    {
        for( MonitorRenderer backend : VALUES )
        {
            if( backend.displayName.equalsIgnoreCase( name ) || backend.name().equalsIgnoreCase( name ) )
            {
                return backend;
            }
        }

        ComputerCraft.log.warn( "Unknown monitor renderer {}. Falling back to default.", name );
        return BEST;
    }

    /**
     * Get the current renderer to use.
     *
     * @return The current renderer. Will not return {@link MonitorRenderer#BEST}.
     */
    @Nonnull
    public static MonitorRenderer current()
    {
        MonitorRenderer current = ComputerCraft.monitorRenderer;
        switch( current )
        {
            case BEST:
                return best();
            case TBO:
                checkCapabilities();
                if( !textureBuffer )
                {
                    ComputerCraft.log.warn( "Texture buffers are not supported on your graphics card. Falling back to default." );
                    ComputerCraft.monitorRenderer = BEST;
                    return best();
                }

                return TBO;
            case VBO:
                if( !GLX.useVbo() )
                {
                    ComputerCraft.log.warn( "VBOs are not supported on your graphics card. Falling back to default." );
                    ComputerCraft.monitorRenderer = BEST;
                    return best();
                }

                return VBO;
            default:
                return current;
        }
    }

    private static MonitorRenderer best()
    {
<<<<<<< HEAD
        return VBO;
=======
        checkCapabilities();
        if( textureBuffer ) return TBO;
        if( OpenGlHelper.vboSupported ) return VBO;
        return DISPLAY_LIST;
    }

    private static boolean initialised = false;
    private static boolean textureBuffer = false;

    private static void checkCapabilities()
    {
        if( initialised ) return;

        textureBuffer = GLContext.getCapabilities().OpenGL31;
        initialised = true;
>>>>>>> a4ae36b6
    }
}<|MERGE_RESOLUTION|>--- conflicted
+++ resolved
@@ -6,17 +6,11 @@
 
 package dan200.computercraft.shared.peripheral.monitor;
 
-import com.mojang.blaze3d.platform.GLX;
 import dan200.computercraft.ComputerCraft;
 import dan200.computercraft.client.render.TileEntityMonitorRenderer;
-<<<<<<< HEAD
-=======
-import net.minecraft.client.renderer.OpenGlHelper;
-import org.lwjgl.opengl.GLContext;
->>>>>>> a4ae36b6
+import org.lwjgl.opengl.GL;
 
 import javax.annotation.Nonnull;
-import java.util.Locale;
 
 /**
  * The render type to use for monitors.
@@ -32,8 +26,6 @@
     BEST,
 
     /**
-<<<<<<< HEAD
-=======
      * Render using texture buffer objects.
      *
      * @see org.lwjgl.opengl.GL31#glTexBuffer(int, int, int)
@@ -41,43 +33,11 @@
     TBO,
 
     /**
->>>>>>> a4ae36b6
      * Render using VBOs.
      *
      * @see net.minecraft.client.renderer.vertex.VertexBuffer
      */
     VBO;
-
-    private static final MonitorRenderer[] VALUES = values();
-    public static final String[] NAMES;
-
-    private final String displayName = "gui.computercraft:config.peripheral.monitor_renderer." + name().toLowerCase( Locale.ROOT );
-
-    static
-    {
-        NAMES = new String[VALUES.length];
-        for( int i = 0; i < VALUES.length; i++ ) NAMES[i] = VALUES[i].displayName();
-    }
-
-    public String displayName()
-    {
-        return displayName;
-    }
-
-    @Nonnull
-    public static MonitorRenderer ofString( String name )
-    {
-        for( MonitorRenderer backend : VALUES )
-        {
-            if( backend.displayName.equalsIgnoreCase( name ) || backend.name().equalsIgnoreCase( name ) )
-            {
-                return backend;
-            }
-        }
-
-        ComputerCraft.log.warn( "Unknown monitor renderer {}. Falling back to default.", name );
-        return BEST;
-    }
 
     /**
      * Get the current renderer to use.
@@ -102,15 +62,6 @@
                 }
 
                 return TBO;
-            case VBO:
-                if( !GLX.useVbo() )
-                {
-                    ComputerCraft.log.warn( "VBOs are not supported on your graphics card. Falling back to default." );
-                    ComputerCraft.monitorRenderer = BEST;
-                    return best();
-                }
-
-                return VBO;
             default:
                 return current;
         }
@@ -118,13 +69,8 @@
 
     private static MonitorRenderer best()
     {
-<<<<<<< HEAD
-        return VBO;
-=======
         checkCapabilities();
-        if( textureBuffer ) return TBO;
-        if( OpenGlHelper.vboSupported ) return VBO;
-        return DISPLAY_LIST;
+        return textureBuffer ? TBO : VBO;
     }
 
     private static boolean initialised = false;
@@ -134,8 +80,7 @@
     {
         if( initialised ) return;
 
-        textureBuffer = GLContext.getCapabilities().OpenGL31;
+        textureBuffer = GL.getCapabilities().OpenGL31;
         initialised = true;
->>>>>>> a4ae36b6
     }
 }