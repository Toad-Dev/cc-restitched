/*
 * This file is part of ComputerCraft - http://www.computercraft.info
 * Copyright Daniel Ratcliffe, 2011-2022. Do not distribute without permission.
 * Send enquiries to dratcliffe@gmail.com
 */
package dan200.computercraft.shared.peripheral.speaker;

import dan200.computercraft.api.peripheral.IPeripheral;
import dan200.computercraft.shared.common.TileGeneric;
import dan200.computercraft.shared.network.NetworkHandler;
import dan200.computercraft.shared.network.client.SpeakerStopClientMessage;
import dan200.computercraft.shared.util.CapabilityUtil;
<<<<<<< HEAD
import net.minecraft.core.BlockPos;
import net.minecraft.core.Direction;
import net.minecraft.world.level.Level;
import net.minecraft.world.level.block.entity.BlockEntityType;
import net.minecraft.world.level.block.state.BlockState;
import net.minecraft.world.phys.Vec3;
=======
import net.minecraft.tileentity.ITickableTileEntity;
import net.minecraft.tileentity.TileEntityType;
import net.minecraft.util.Direction;
import net.minecraft.util.math.vector.Vector3d;
>>>>>>> 9cb7a5be
import net.minecraftforge.common.capabilities.Capability;
import net.minecraftforge.common.util.LazyOptional;

import javax.annotation.Nonnull;
import javax.annotation.Nullable;

import static dan200.computercraft.shared.Capabilities.CAPABILITY_PERIPHERAL;

public class TileSpeaker extends TileGeneric
{
    private final SpeakerPeripheral peripheral;
    private LazyOptional<IPeripheral> peripheralCap;

    public TileSpeaker( BlockEntityType<TileSpeaker> type, BlockPos pos, BlockState state )
    {
        super( type, pos, state );
        peripheral = new Peripheral( this );
    }

    protected void serverTick()
    {
        peripheral.update();
    }

    @Override
    public void setRemoved()
    {
        super.setRemoved();
        if( level != null && !level.isClientSide )
        {
            NetworkHandler.sendToAllPlayers( new SpeakerStopClientMessage( peripheral.getSource() ) );
        }
    }

    @Nonnull
    @Override
    public <T> LazyOptional<T> getCapability( @Nonnull Capability<T> cap, @Nullable Direction side )
    {
        if( cap == CAPABILITY_PERIPHERAL )
        {
            if( peripheralCap == null ) peripheralCap = LazyOptional.of( () -> peripheral );
            return peripheralCap.cast();
        }

        return super.getCapability( cap, side );
    }

    @Override
    public void invalidateCaps()
    {
        super.invalidateCaps();
        peripheralCap = CapabilityUtil.invalidate( peripheralCap );
    }

    private static final class Peripheral extends SpeakerPeripheral
    {
        private final TileSpeaker speaker;

        private Peripheral( TileSpeaker speaker )
        {
            this.speaker = speaker;
        }

<<<<<<< HEAD
        @Override
        public Level getLevel()
        {
            return speaker.getLevel();
        }

        @Nonnull
        @Override
        public Vec3 getPosition()
        {
            return Vec3.atCenterOf( speaker.getBlockPos() );
=======
        @Nonnull
        @Override
        public SpeakerPosition getPosition()
        {
            return SpeakerPosition.of( speaker.getLevel(), Vector3d.atCenterOf( speaker.getBlockPos() ) );
>>>>>>> 9cb7a5be
        }

        @Override
        public boolean equals( @Nullable IPeripheral other )
        {
            return this == other || (other instanceof Peripheral && speaker == ((Peripheral) other).speaker);
        }
    }
}<|MERGE_RESOLUTION|>--- conflicted
+++ resolved
@@ -10,19 +10,11 @@
 import dan200.computercraft.shared.network.NetworkHandler;
 import dan200.computercraft.shared.network.client.SpeakerStopClientMessage;
 import dan200.computercraft.shared.util.CapabilityUtil;
-<<<<<<< HEAD
 import net.minecraft.core.BlockPos;
 import net.minecraft.core.Direction;
-import net.minecraft.world.level.Level;
 import net.minecraft.world.level.block.entity.BlockEntityType;
 import net.minecraft.world.level.block.state.BlockState;
 import net.minecraft.world.phys.Vec3;
-=======
-import net.minecraft.tileentity.ITickableTileEntity;
-import net.minecraft.tileentity.TileEntityType;
-import net.minecraft.util.Direction;
-import net.minecraft.util.math.vector.Vector3d;
->>>>>>> 9cb7a5be
 import net.minecraftforge.common.capabilities.Capability;
 import net.minecraftforge.common.util.LazyOptional;
 
@@ -86,25 +78,11 @@
             this.speaker = speaker;
         }
 
-<<<<<<< HEAD
-        @Override
-        public Level getLevel()
-        {
-            return speaker.getLevel();
-        }
-
-        @Nonnull
-        @Override
-        public Vec3 getPosition()
-        {
-            return Vec3.atCenterOf( speaker.getBlockPos() );
-=======
         @Nonnull
         @Override
         public SpeakerPosition getPosition()
         {
-            return SpeakerPosition.of( speaker.getLevel(), Vector3d.atCenterOf( speaker.getBlockPos() ) );
->>>>>>> 9cb7a5be
+            return SpeakerPosition.of( speaker.getLevel(), Vec3.atCenterOf( speaker.getBlockPos() ) );
         }
 
         @Override
