/*
 * This file is part of ComputerCraft - http://www.computercraft.info
 * Copyright Daniel Ratcliffe, 2011-2021. Do not distribute without permission.
 * Send enquiries to dratcliffe@gmail.com
 */
package dan200.computercraft.shared.peripheral.speaker;

import dan200.computercraft.ComputerCraft;
import dan200.computercraft.api.lua.ILuaContext;
import dan200.computercraft.api.lua.LuaException;
import dan200.computercraft.api.lua.LuaFunction;
import dan200.computercraft.api.peripheral.IPeripheral;
import dan200.computercraft.shared.network.NetworkHandler;
import dan200.computercraft.shared.network.client.SpeakerMoveClientMessage;
import dan200.computercraft.shared.network.client.SpeakerPlayClientMessage;
import net.minecraft.ResourceLocationException;
import net.minecraft.core.BlockPos;
import net.minecraft.network.protocol.game.ClientboundCustomSoundPacket;
import net.minecraft.resources.ResourceLocation;
import net.minecraft.server.MinecraftServer;
import net.minecraft.sounds.SoundSource;
import net.minecraft.util.Mth;
import net.minecraft.world.level.Level;
import net.minecraft.world.level.block.state.properties.NoteBlockInstrument;
import net.minecraft.world.phys.Vec3;

import javax.annotation.Nonnull;
import java.util.Optional;
import java.util.UUID;
import java.util.concurrent.atomic.AtomicInteger;

import static dan200.computercraft.api.lua.LuaValues.checkFinite;

/**
 * Speakers allow playing notes and other sounds.
 *
 * @cc.module speaker
 */
public abstract class SpeakerPeripheral implements IPeripheral
{
    private static final int MIN_TICKS_BETWEEN_SOUNDS = 1;

    private long clock = 0;
    private long lastPlayTime = 0;
    private final AtomicInteger notesThisTick = new AtomicInteger();

    private long lastPositionTime;
    private Vec3 lastPosition;

    public void update()
    {
        clock++;
        notesThisTick.set( 0 );

        // Push position updates to any speakers which have ever played a note,
        // have moved by a non-trivial amount and haven't had a position update
        // in the last second.
        if( lastPlayTime > 0 && (clock - lastPositionTime) >= 20 )
        {
            Vec3 position = getPosition();
            if( lastPosition == null || lastPosition.distanceToSqr( position ) >= 0.1 )
            {
                lastPosition = position;
                lastPositionTime = clock;
                NetworkHandler.sendToAllTracking(
                    new SpeakerMoveClientMessage( getSource(), position ),
                    getLevel().getChunkAt( new BlockPos( position ) )
                );
            }
        }
    }

    public abstract Level getLevel();

    public abstract Vec3 getPosition();

    protected abstract UUID getSource();

    public boolean madeSound( long ticks )
    {
        return clock - lastPlayTime <= ticks;
    }

    @Nonnull
    @Override
    public String getType()
    {
        return "speaker";
    }

    /**
     * Plays a sound through the speaker.
     *
     * This plays sounds similar to the {@code /playsound} command in Minecraft.
     * It takes the namespaced path of a sound (e.g. {@code minecraft:block.note_block.harp})
     * with an optional volume and speed multiplier, and plays it through the speaker.
     *
     * @param context The Lua context
     * @param name    The name of the sound to play.
     * @param volumeA The volume to play the sound at, from 0.0 to 3.0. Defaults to 1.0.
     * @param pitchA  The speed to play the sound at, from 0.5 to 2.0. Defaults to 1.0.
     * @return Whether the sound could be played.
     * @throws LuaException If the sound name couldn't be decoded.
     */
    @LuaFunction
    public final boolean playSound( ILuaContext context, String name, Optional<Double> volumeA, Optional<Double> pitchA ) throws LuaException
    {
        float volume = (float) checkFinite( 1, volumeA.orElse( 1.0 ) );
        float pitch = (float) checkFinite( 2, pitchA.orElse( 1.0 ) );

        ResourceLocation identifier;
        try
        {
            identifier = new ResourceLocation( name );
        }
        catch( ResourceLocationException e )
        {
            throw new LuaException( "Malformed sound name '" + name + "' " );
        }

        return playSound( context, identifier, volume, pitch, false );
    }

    /**
     * Plays a note block note through the speaker.
     *
     * This takes the name of a note to play, as well as optionally the volume
     * and pitch to play the note at.
     *
     * The pitch argument uses semitones as the unit. This directly maps to the
     * number of clicks on a note block. For reference, 0, 12, and 24 map to F#,
     * and 6 and 18 map to C.
     *
     * @param context The Lua context
     * @param name    The name of the note to play.
     * @param volumeA The volume to play the note at, from 0.0 to 3.0. Defaults to 1.0.
     * @param pitchA  The pitch to play the note at in semitones, from 0 to 24. Defaults to 12.
     * @return Whether the note could be played.
     * @throws LuaException If the instrument doesn't exist.
     */
    @LuaFunction
    public final synchronized boolean playNote( ILuaContext context, String name, Optional<Double> volumeA, Optional<Double> pitchA ) throws LuaException
    {
        float volume = (float) checkFinite( 1, volumeA.orElse( 1.0 ) );
        float pitch = (float) checkFinite( 2, pitchA.orElse( 1.0 ) );

        NoteBlockInstrument instrument = null;
        for( NoteBlockInstrument testInstrument : NoteBlockInstrument.values() )
        {
            if( testInstrument.getSerializedName().equalsIgnoreCase( name ) )
            {
                instrument = testInstrument;
                break;
            }
        }

        // Check if the note exists
        if( instrument == null ) throw new LuaException( "Invalid instrument, \"" + name + "\"!" );

        // If the resource location for note block notes changes, this method call will need to be updated
        boolean success = playSound( context, instrument.getSoundEvent().getRegistryName(), volume, (float) Math.pow( 2.0, (pitch - 12.0) / 12.0 ), true );
        if( success ) notesThisTick.incrementAndGet();
        return success;
    }

    private synchronized boolean playSound( ILuaContext context, ResourceLocation name, float volume, float pitch, boolean isNote ) throws LuaException
    {
        if( clock - lastPlayTime < MIN_TICKS_BETWEEN_SOUNDS )
        {
            // Rate limiting occurs when we've already played a sound within the last tick.
            if( !isNote ) return false;
            // Or we've played more notes than allowable within the current tick.
            if( clock - lastPlayTime != 0 || notesThisTick.get() >= ComputerCraft.maxNotesPerTick ) return false;
        }

        Level world = getLevel();
        Vec3 pos = getPosition();

<<<<<<< HEAD
        float range = Mth.clamp( volume, 1.0f, 3.0f ) * 16;
=======
        float actualVolume = MathHelper.clamp( volume, 0.0f, 3.0f );
        float range = actualVolume * 16;
>>>>>>> d3a5d1e3

        context.issueMainThreadTask( () -> {
            MinecraftServer server = world.getServer();
            if( server == null ) return null;

            if( isNote )
            {
                server.getPlayerList().broadcast(
                    null, pos.x, pos.y, pos.z, range, world.dimension(),
<<<<<<< HEAD
                    new ClientboundCustomSoundPacket( name, SoundSource.RECORDS, pos, range, pitch )
=======
                    new SPlaySoundPacket( name, SoundCategory.RECORDS, pos, actualVolume, pitch )
>>>>>>> d3a5d1e3
                );
            }
            else
            {
                NetworkHandler.sendToAllAround(
                    new SpeakerPlayClientMessage( getSource(), pos, name, actualVolume, pitch ),
                    world, pos, range
                );
            }
            return null;
        } );

        lastPlayTime = clock;
        return true;
    }
}<|MERGE_RESOLUTION|>--- conflicted
+++ resolved
@@ -176,12 +176,8 @@
         Level world = getLevel();
         Vec3 pos = getPosition();
 
-<<<<<<< HEAD
-        float range = Mth.clamp( volume, 1.0f, 3.0f ) * 16;
-=======
-        float actualVolume = MathHelper.clamp( volume, 0.0f, 3.0f );
+        float actualVolume = Mth.clamp( volume, 0.0f, 3.0f );
         float range = actualVolume * 16;
->>>>>>> d3a5d1e3
 
         context.issueMainThreadTask( () -> {
             MinecraftServer server = world.getServer();
@@ -191,11 +187,7 @@
             {
                 server.getPlayerList().broadcast(
                     null, pos.x, pos.y, pos.z, range, world.dimension(),
-<<<<<<< HEAD
-                    new ClientboundCustomSoundPacket( name, SoundSource.RECORDS, pos, range, pitch )
-=======
-                    new SPlaySoundPacket( name, SoundCategory.RECORDS, pos, actualVolume, pitch )
->>>>>>> d3a5d1e3
+                    new ClientboundCustomSoundPacket( name, SoundSource.RECORDS, pos, actualVolume, pitch )
                 );
             }
             else
