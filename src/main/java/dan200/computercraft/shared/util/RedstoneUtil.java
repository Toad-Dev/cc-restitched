--- conflicted
+++ resolved
@@ -5,29 +5,19 @@
  */
 package dan200.computercraft.shared.util;
 
-<<<<<<< HEAD
 import net.minecraft.core.BlockPos;
 import net.minecraft.core.Direction;
 import net.minecraft.world.level.Level;
+import net.minecraft.world.level.block.Blocks;
+import net.minecraft.world.level.block.DiodeBlock;
+import net.minecraft.world.level.block.RedStoneWireBlock;
 import net.minecraft.world.level.block.state.BlockState;
-=======
-import net.minecraft.block.BlockState;
-import net.minecraft.block.Blocks;
-import net.minecraft.block.RedstoneDiodeBlock;
-import net.minecraft.block.RedstoneWireBlock;
-import net.minecraft.util.Direction;
-import net.minecraft.util.math.BlockPos;
-import net.minecraft.world.World;
->>>>>>> 5927e9bb
 import net.minecraftforge.event.ForgeEventFactory;
 
 import java.util.EnumSet;
 
 public final class RedstoneUtil
 {
-<<<<<<< HEAD
-    public static void propagateRedstoneOutput( Level world, BlockPos pos, Direction side )
-=======
     private RedstoneUtil()
     {
     }
@@ -39,21 +29,20 @@
      * @param pos   The position of the neighbour
      * @param side  The side we are reading from
      * @return The effective redstone power
-     * @see RedstoneDiodeBlock#getInputSignal(World, BlockPos, BlockState)
+     * @see DiodeBlock#getInputSignal(Level, BlockPos, BlockState)
      */
-    public static int getRedstoneInput( World world, BlockPos pos, Direction side )
+    public static int getRedstoneInput( Level world, BlockPos pos, Direction side )
     {
         int power = world.getSignal( pos, side );
         if( power >= 15 ) return power;
 
         BlockState neighbour = world.getBlockState( pos );
         return neighbour.getBlock() == Blocks.REDSTONE_WIRE
-            ? Math.max( power, neighbour.getValue( RedstoneWireBlock.POWER ) )
+            ? Math.max( power, neighbour.getValue( RedStoneWireBlock.POWER ) )
             : power;
     }
 
-    public static void propagateRedstoneOutput( World world, BlockPos pos, Direction side )
->>>>>>> 5927e9bb
+    public static void propagateRedstoneOutput( Level world, BlockPos pos, Direction side )
     {
         // Propagate ordinary output. See BlockRedstoneDiode.notifyNeighbors
         BlockState block = world.getBlockState( pos );
