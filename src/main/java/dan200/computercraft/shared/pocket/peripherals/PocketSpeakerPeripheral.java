/*
 * This file is part of ComputerCraft - http://www.computercraft.info
 * Copyright Daniel Ratcliffe, 2011-2022. Do not distribute without permission.
 * Send enquiries to dratcliffe@gmail.com
 */
package dan200.computercraft.shared.pocket.peripherals;

import dan200.computercraft.api.peripheral.IPeripheral;
import dan200.computercraft.api.pocket.IPocketAccess;
import dan200.computercraft.shared.peripheral.speaker.SpeakerPosition;
import dan200.computercraft.shared.peripheral.speaker.UpgradeSpeakerPeripheral;
<<<<<<< HEAD
import net.minecraft.world.level.Level;
import net.minecraft.world.phys.Vec3;
=======
import net.minecraft.entity.Entity;
import net.minecraft.util.math.vector.Vector3d;
import net.minecraft.world.World;
>>>>>>> 9cb7a5be

import javax.annotation.Nonnull;

public class PocketSpeakerPeripheral extends UpgradeSpeakerPeripheral
{
<<<<<<< HEAD
    private Level world = null;
    private Vec3 position = Vec3.ZERO;

    void setLocation( Level world, Vec3 position )
=======
    private final IPocketAccess access;
    private World level;
    private Vector3d position = Vector3d.ZERO;

    public PocketSpeakerPeripheral( IPocketAccess access )
>>>>>>> 9cb7a5be
    {
        this.access = access;
    }

    @Nonnull
    @Override
<<<<<<< HEAD
    public Level getLevel()
=======
    public SpeakerPosition getPosition()
>>>>>>> 9cb7a5be
    {
        Entity entity = access.getEntity();
        return entity == null ? SpeakerPosition.of( level, position ) : SpeakerPosition.of( entity );
    }

    @Override
<<<<<<< HEAD
    public Vec3 getPosition()
=======
    public boolean equals( IPeripheral other )
>>>>>>> 9cb7a5be
    {
        return other instanceof PocketSpeakerPeripheral;
    }

    @Override
    public void update()
    {
        Entity entity = access.getEntity();
        if( entity != null )
        {
            level = entity.level;
            position = entity.position();
        }

        super.update();

        access.setLight( madeSound() ? 0x3320fc : -1 );
    }
}<|MERGE_RESOLUTION|>--- conflicted
+++ resolved
@@ -9,53 +9,33 @@
 import dan200.computercraft.api.pocket.IPocketAccess;
 import dan200.computercraft.shared.peripheral.speaker.SpeakerPosition;
 import dan200.computercraft.shared.peripheral.speaker.UpgradeSpeakerPeripheral;
-<<<<<<< HEAD
+import net.minecraft.world.entity.Entity;
 import net.minecraft.world.level.Level;
 import net.minecraft.world.phys.Vec3;
-=======
-import net.minecraft.entity.Entity;
-import net.minecraft.util.math.vector.Vector3d;
-import net.minecraft.world.World;
->>>>>>> 9cb7a5be
 
 import javax.annotation.Nonnull;
 
 public class PocketSpeakerPeripheral extends UpgradeSpeakerPeripheral
 {
-<<<<<<< HEAD
-    private Level world = null;
+    private final IPocketAccess access;
+    private Level level;
     private Vec3 position = Vec3.ZERO;
 
-    void setLocation( Level world, Vec3 position )
-=======
-    private final IPocketAccess access;
-    private World level;
-    private Vector3d position = Vector3d.ZERO;
-
     public PocketSpeakerPeripheral( IPocketAccess access )
->>>>>>> 9cb7a5be
     {
         this.access = access;
     }
 
     @Nonnull
     @Override
-<<<<<<< HEAD
-    public Level getLevel()
-=======
     public SpeakerPosition getPosition()
->>>>>>> 9cb7a5be
     {
         Entity entity = access.getEntity();
         return entity == null ? SpeakerPosition.of( level, position ) : SpeakerPosition.of( entity );
     }
 
     @Override
-<<<<<<< HEAD
-    public Vec3 getPosition()
-=======
     public boolean equals( IPeripheral other )
->>>>>>> 9cb7a5be
     {
         return other instanceof PocketSpeakerPeripheral;
     }
