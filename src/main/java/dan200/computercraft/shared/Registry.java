--- conflicted
+++ resolved
@@ -53,12 +53,7 @@
 import net.minecraft.core.BlockPos;
 import net.minecraft.core.cauldron.CauldronInteraction;
 import net.minecraft.resources.ResourceLocation;
-<<<<<<< HEAD
-import net.minecraft.world.entity.EntityType;
-import net.minecraft.world.entity.MobCategory;
 import net.minecraft.world.inventory.AbstractContainerMenu;
-=======
->>>>>>> ba7598c6
 import net.minecraft.world.inventory.MenuType;
 import net.minecraft.world.item.*;
 import net.minecraft.world.level.block.Block;
@@ -67,22 +62,7 @@
 import net.minecraft.world.level.block.state.BlockBehaviour;
 import net.minecraft.world.level.block.state.BlockState;
 import net.minecraft.world.level.material.Material;
-<<<<<<< HEAD
 import net.minecraft.world.level.material.MaterialColor;
-=======
-import net.minecraft.world.level.storage.loot.predicates.LootItemConditionType;
-import net.minecraftforge.common.capabilities.RegisterCapabilitiesEvent;
-import net.minecraftforge.energy.CapabilityEnergy;
-import net.minecraftforge.event.RegistryEvent;
-import net.minecraftforge.eventbus.api.IEventBus;
-import net.minecraftforge.eventbus.api.SubscribeEvent;
-import net.minecraftforge.fluids.capability.CapabilityFluidHandler;
-import net.minecraftforge.fml.common.Mod;
-import net.minecraftforge.fml.event.lifecycle.FMLCommonSetupEvent;
-import net.minecraftforge.fml.javafmlmod.FMLJavaModLoadingContext;
-import net.minecraftforge.items.CapabilityItemHandler;
-import net.minecraftforge.registries.*;
->>>>>>> ba7598c6
 
 import java.util.function.BiFunction;
 
@@ -100,7 +80,6 @@
             ModBlockEntities.CABLE,
             ModBlocks.CABLE,
             ModItems.CABLE,
-            ModEntities.TURTLE_PLAYER,
             ModContainers.COMPUTER,
         };
 
@@ -312,86 +291,8 @@
         {
             return net.minecraft.core.Registry.register( net.minecraft.core.Registry.ITEM, new ResourceLocation( MOD_ID, id ), item );
         }
-<<<<<<< HEAD
-    }
-
-    public static class ModEntities
-    {
-        public static final EntityType<TurtlePlayer> TURTLE_PLAYER =
-            net.minecraft.core.Registry.register( net.minecraft.core.Registry.ENTITY_TYPE, new ResourceLocation( MOD_ID, "turtle_player" ),
-                EntityType.Builder.<TurtlePlayer>createNothing( MobCategory.MISC ).noSave().noSummon().sized( 0, 0 ).build( ComputerCraft.MOD_ID + ":turtle_player" ) );
-    }
-
-=======
-
-        public static final RegistryObject<ItemComputer> COMPUTER_NORMAL = ofBlock( ModBlocks.COMPUTER_NORMAL, ItemComputer::new );
-        public static final RegistryObject<ItemComputer> COMPUTER_ADVANCED = ofBlock( ModBlocks.COMPUTER_ADVANCED, ItemComputer::new );
-        public static final RegistryObject<ItemComputer> COMPUTER_COMMAND = ofBlock( ModBlocks.COMPUTER_COMMAND, ItemComputer::new );
-
-        public static final RegistryObject<ItemPocketComputer> POCKET_COMPUTER_NORMAL = ITEMS.register( "pocket_computer_normal",
-            () -> new ItemPocketComputer( properties().stacksTo( 1 ), ComputerFamily.NORMAL ) );
-        public static final RegistryObject<ItemPocketComputer> POCKET_COMPUTER_ADVANCED = ITEMS.register( "pocket_computer_advanced",
-            () -> new ItemPocketComputer( properties().stacksTo( 1 ), ComputerFamily.ADVANCED ) );
-
-        public static final RegistryObject<ItemTurtle> TURTLE_NORMAL = ofBlock( ModBlocks.TURTLE_NORMAL, ItemTurtle::new );
-        public static final RegistryObject<ItemTurtle> TURTLE_ADVANCED = ofBlock( ModBlocks.TURTLE_ADVANCED, ItemTurtle::new );
-
-        public static final RegistryObject<ItemDisk> DISK =
-            ITEMS.register( "disk", () -> new ItemDisk( properties().stacksTo( 1 ) ) );
-        public static final RegistryObject<ItemTreasureDisk> TREASURE_DISK =
-            ITEMS.register( "treasure_disk", () -> new ItemTreasureDisk( properties().stacksTo( 1 ) ) );
-
-        public static final RegistryObject<ItemPrintout> PRINTED_PAGE = ITEMS.register( "printed_page",
-            () -> new ItemPrintout( properties().stacksTo( 1 ), ItemPrintout.Type.PAGE ) );
-        public static final RegistryObject<ItemPrintout> PRINTED_PAGES = ITEMS.register( "printed_pages",
-            () -> new ItemPrintout( properties().stacksTo( 1 ), ItemPrintout.Type.PAGES ) );
-        public static final RegistryObject<ItemPrintout> PRINTED_BOOK = ITEMS.register( "printed_book",
-            () -> new ItemPrintout( properties().stacksTo( 1 ), ItemPrintout.Type.BOOK ) );
-
-        public static final RegistryObject<BlockItem> SPEAKER = ofBlock( ModBlocks.SPEAKER, BlockItem::new );
-        public static final RegistryObject<BlockItem> DISK_DRIVE = ofBlock( ModBlocks.DISK_DRIVE, BlockItem::new );
-        public static final RegistryObject<BlockItem> PRINTER = ofBlock( ModBlocks.PRINTER, BlockItem::new );
-        public static final RegistryObject<BlockItem> MONITOR_NORMAL = ofBlock( ModBlocks.MONITOR_NORMAL, BlockItem::new );
-        public static final RegistryObject<BlockItem> MONITOR_ADVANCED = ofBlock( ModBlocks.MONITOR_ADVANCED, BlockItem::new );
-        public static final RegistryObject<BlockItem> WIRELESS_MODEM_NORMAL = ofBlock( ModBlocks.WIRELESS_MODEM_NORMAL, BlockItem::new );
-        public static final RegistryObject<BlockItem> WIRELESS_MODEM_ADVANCED = ofBlock( ModBlocks.WIRELESS_MODEM_ADVANCED, BlockItem::new );
-        public static final RegistryObject<BlockItem> WIRED_MODEM_FULL = ofBlock( ModBlocks.WIRED_MODEM_FULL, BlockItem::new );
-
-        public static final RegistryObject<ItemBlockCable.Cable> CABLE = ITEMS.register( "cable",
-            () -> new ItemBlockCable.Cable( ModBlocks.CABLE.get(), properties() ) );
-        public static final RegistryObject<ItemBlockCable.WiredModem> WIRED_MODEM = ITEMS.register( "wired_modem",
-            () -> new ItemBlockCable.WiredModem( ModBlocks.CABLE.get(), properties() ) );
-    }
-
-    public static class ModTurtleSerialisers
-    {
-        static final DeferredRegister<TurtleUpgradeSerialiser<?>> SERIALISERS = DeferredRegister.create( TurtleUpgradeSerialiser.REGISTRY_ID.location(), ComputerCraft.MOD_ID );
-
-        public static final RegistryObject<TurtleUpgradeSerialiser<TurtleSpeaker>> SPEAKER =
-            SERIALISERS.register( "speaker", () -> TurtleUpgradeSerialiser.simpleWithCustomItem( TurtleSpeaker::new ) );
-        public static final RegistryObject<TurtleUpgradeSerialiser<TurtleCraftingTable>> WORKBENCH =
-            SERIALISERS.register( "workbench", () -> TurtleUpgradeSerialiser.simpleWithCustomItem( TurtleCraftingTable::new ) );
-        public static final RegistryObject<TurtleUpgradeSerialiser<TurtleModem>> WIRELESS_MODEM_NORMAL =
-            SERIALISERS.register( "wireless_modem_normal", () -> TurtleUpgradeSerialiser.simpleWithCustomItem( ( id, item ) -> new TurtleModem( id, item, false ) ) );
-        public static final RegistryObject<TurtleUpgradeSerialiser<TurtleModem>> WIRELESS_MODEM_ADVANCED =
-            SERIALISERS.register( "wireless_modem_advanced", () -> TurtleUpgradeSerialiser.simpleWithCustomItem( ( id, item ) -> new TurtleModem( id, item, true ) ) );
-
-        public static final RegistryObject<TurtleUpgradeSerialiser<TurtleTool>> TOOL = SERIALISERS.register( "tool", () -> TurtleToolSerialiser.INSTANCE );
-    }
-
-    public static class ModPocketUpgradeSerialisers
-    {
-        static final DeferredRegister<PocketUpgradeSerialiser<?>> SERIALISERS = DeferredRegister.create( PocketUpgradeSerialiser.REGISTRY_ID, ComputerCraft.MOD_ID );
-
-        public static final RegistryObject<PocketUpgradeSerialiser<PocketSpeaker>> SPEAKER =
-            SERIALISERS.register( "speaker", () -> PocketUpgradeSerialiser.simpleWithCustomItem( PocketSpeaker::new ) );
-        public static final RegistryObject<PocketUpgradeSerialiser<PocketModem>> WIRELESS_MODEM_NORMAL =
-            SERIALISERS.register( "wireless_modem_normal", () -> PocketUpgradeSerialiser.simpleWithCustomItem( ( id, item ) -> new PocketModem( id, item, false ) ) );
-        public static final RegistryObject<PocketUpgradeSerialiser<PocketModem>> WIRELESS_MODEM_ADVANCED =
-            SERIALISERS.register( "wireless_modem_advanced", () -> PocketUpgradeSerialiser.simpleWithCustomItem( ( id, item ) -> new PocketModem( id, item, true ) ) );
-    }
-
->>>>>>> ba7598c6
+    }
+
     public static class ModContainers
     {
         public static final MenuType<ContainerComputerBase> COMPUTER =
@@ -424,30 +325,10 @@
         }
     }
 
-<<<<<<< HEAD
     public static final class TurtleUpgrades
     {
         public static TurtleModem wirelessModemNormal =
             new TurtleModem( new ResourceLocation( ComputerCraft.MOD_ID, "wireless_modem_normal" ), new ItemStack( ModItems.WIRELESS_MODEM_NORMAL ), false );
-=======
-    @SubscribeEvent
-    public static void registerRegistries( NewRegistryEvent event )
-    {
-        @SuppressWarnings( "unchecked" )
-        Class<TurtleUpgradeSerialiser<?>> turtleType = (Class<TurtleUpgradeSerialiser<?>>) (Class<?>) TurtleUpgradeSerialiser.class;
-        event.create( new RegistryBuilder<TurtleUpgradeSerialiser<?>>()
-            .setName( TurtleUpgradeSerialiser.REGISTRY_ID.location() )
-            .setType( turtleType )
-            .disableSaving().disableSync() );
-
-        @SuppressWarnings( "unchecked" )
-        Class<PocketUpgradeSerialiser<?>> pocketType = (Class<PocketUpgradeSerialiser<?>>) (Class<?>) PocketUpgradeSerialiser.class;
-        event.create( new RegistryBuilder<PocketUpgradeSerialiser<?>>()
-            .setName( PocketUpgradeSerialiser.REGISTRY_ID.location() )
-            .setType( pocketType )
-            .disableSaving().disableSync() );
-    }
->>>>>>> ba7598c6
 
         public static TurtleModem wirelessModemAdvanced =
             new TurtleModem( new ResourceLocation( ComputerCraft.MOD_ID, "wireless_modem_advanced" ), new ItemStack( ModItems.WIRELESS_MODEM_ADVANCED ), true );
@@ -494,7 +375,6 @@
 
     public static final class PocketUpgrades
     {
-<<<<<<< HEAD
         public static PocketModem wirelessModemNormal = new PocketModem( new ResourceLocation( ComputerCraft.MOD_ID, "wireless_modem_normal" ), new ItemStack( ModItems.WIRELESS_MODEM_NORMAL ), false );
 
         public static PocketModem wirelessModemAdvanced = new PocketModem( new ResourceLocation( ComputerCraft.MOD_ID, "wireless_modem_advanced" ), new ItemStack( ModItems.WIRELESS_MODEM_ADVANCED ), true );
@@ -507,15 +387,6 @@
             ComputerCraftAPI.registerPocketUpgrade( wirelessModemAdvanced );
             ComputerCraftAPI.registerPocketUpgrade( speaker );
         }
-=======
-        IEventBus bus = FMLJavaModLoadingContext.get().getModEventBus();
-        ModBlocks.BLOCKS.register( bus );
-        ModBlockEntities.TILES.register( bus );
-        ModItems.ITEMS.register( bus );
-        ModTurtleSerialisers.SERIALISERS.register( bus );
-        ModPocketUpgradeSerialisers.SERIALISERS.register( bus );
-        ModContainers.CONTAINERS.register( bus );
->>>>>>> ba7598c6
     }
 
 
