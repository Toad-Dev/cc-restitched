/*
 * This file is part of ComputerCraft - http://www.computercraft.info
 * Copyright Daniel Ratcliffe, 2011-2022. Do not distribute without permission.
 * Send enquiries to dratcliffe@gmail.com
 */
package dan200.computercraft.shared.common;

import net.minecraft.core.BlockPos;
import net.minecraft.nbt.CompoundTag;
import net.minecraft.network.Connection;
import net.minecraft.network.protocol.game.ClientboundBlockEntityDataPacket;
import net.minecraft.world.InteractionHand;
import net.minecraft.world.InteractionResult;
import net.minecraft.world.entity.player.Player;
import net.minecraft.world.level.block.Block;
import net.minecraft.world.level.block.entity.BlockEntity;
import net.minecraft.world.level.block.entity.BlockEntityType;
import net.minecraft.world.level.block.state.BlockState;
import net.minecraft.world.phys.BlockHitResult;

import javax.annotation.Nonnull;

public abstract class TileGeneric extends BlockEntity
{
    public TileGeneric( BlockEntityType<? extends TileGeneric> type, BlockPos pos, BlockState state )
    {
        super( type, pos, state );
    }

    public void destroy()
    {
    }

    public final void updateBlock()
    {
        setChanged();
        BlockPos pos = getBlockPos();
        BlockState state = getBlockState();
        getLevel().sendBlockUpdated( pos, state, state, Block.UPDATE_ALL );
    }

    @Nonnull
    public InteractionResult onActivate( Player player, InteractionHand hand, BlockHitResult hit )
    {
        return InteractionResult.PASS;
    }

    public void onNeighbourChange( @Nonnull BlockPos neighbour )
    {
    }

    public void onNeighbourTileEntityChange( @Nonnull BlockPos neighbour )
    {
    }

    protected void blockTick()
    {
    }

    protected double getInteractRange( Player player )
    {
        return 8.0;
    }

<<<<<<< HEAD
    public boolean isUsable( Player player, boolean ignoreRange )
=======
    public boolean isUsable( PlayerEntity player )
>>>>>>> ab227268
    {
        if( player == null || !player.isAlive() || getLevel().getBlockEntity( getBlockPos() ) != this ) return false;

        double range = getInteractRange( player );
        BlockPos pos = getBlockPos();
        return player.getCommandSenderWorld() == getLevel() &&
            player.distanceToSqr( pos.getX() + 0.5, pos.getY() + 0.5, pos.getZ() + 0.5 ) <= range * range;
    }

    @Override
    public final void onDataPacket( Connection net, ClientboundBlockEntityDataPacket packet )
    {
        var tag = packet.getTag();
        if( tag != null ) handleUpdateTag( tag );
    }

    @Override
    public void handleUpdateTag( @Nonnull CompoundTag tag )
    {
    }
}<|MERGE_RESOLUTION|>--- conflicted
+++ resolved
@@ -62,11 +62,7 @@
         return 8.0;
     }
 
-<<<<<<< HEAD
-    public boolean isUsable( Player player, boolean ignoreRange )
-=======
-    public boolean isUsable( PlayerEntity player )
->>>>>>> ab227268
+    public boolean isUsable( Player player )
     {
         if( player == null || !player.isAlive() || getLevel().getBlockEntity( getBlockPos() ) != this ) return false;
 
