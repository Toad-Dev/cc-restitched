--- conflicted
+++ resolved
@@ -207,14 +207,6 @@
     }
 
     @Override
-<<<<<<< HEAD
-    public void useBook( @Nonnull ItemStack stack, @Nonnull Hand hand )
-    {
-    }
-
-    @Override
-=======
->>>>>>> c85a8061
     public void closeHandledScreen()
     {
     }
