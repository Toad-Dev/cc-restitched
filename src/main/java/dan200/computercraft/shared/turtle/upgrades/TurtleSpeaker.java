--- conflicted
+++ resolved
@@ -11,21 +11,12 @@
 import dan200.computercraft.api.turtle.ITurtleAccess;
 import dan200.computercraft.api.turtle.TurtleSide;
 import dan200.computercraft.api.turtle.TurtleUpgradeType;
-<<<<<<< HEAD
+import dan200.computercraft.shared.peripheral.speaker.SpeakerPosition;
 import dan200.computercraft.shared.peripheral.speaker.UpgradeSpeakerPeripheral;
 import net.minecraft.client.resources.model.ModelResourceLocation;
 import net.minecraft.resources.ResourceLocation;
 import net.minecraft.world.item.ItemStack;
-import net.minecraft.world.level.Level;
 import net.minecraft.world.phys.Vec3;
-=======
-import dan200.computercraft.shared.Registry;
-import dan200.computercraft.shared.peripheral.speaker.SpeakerPosition;
-import dan200.computercraft.shared.peripheral.speaker.UpgradeSpeakerPeripheral;
-import net.minecraft.client.renderer.model.ModelResourceLocation;
-import net.minecraft.util.ResourceLocation;
-import net.minecraft.util.math.vector.Vector3d;
->>>>>>> 9cb7a5be
 import net.minecraftforge.api.distmarker.Dist;
 import net.minecraftforge.api.distmarker.OnlyIn;
 
@@ -45,25 +36,11 @@
             this.turtle = turtle;
         }
 
-<<<<<<< HEAD
-        @Override
-        public Level getLevel()
-        {
-            return turtle.getLevel();
-        }
-
-        @Nonnull
-        @Override
-        public Vec3 getPosition()
-        {
-            return Vec3.atCenterOf( turtle.getPosition() );
-=======
         @Nonnull
         @Override
         public SpeakerPosition getPosition()
         {
-            return SpeakerPosition.of( turtle.getWorld(), Vector3d.atCenterOf( turtle.getPosition() ) );
->>>>>>> 9cb7a5be
+            return SpeakerPosition.of( turtle.getLevel(), Vec3.atCenterOf( turtle.getPosition() ) );
         }
 
         @Override
