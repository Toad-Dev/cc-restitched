/*
 * This file is part of ComputerCraft - http://www.computercraft.info
 * Copyright Daniel Ratcliffe, 2011-2017. Do not distribute without permission.
 * Send enquiries to dratcliffe@gmail.com
 */

package dan200.computercraft.shared.turtle.upgrades;

import dan200.computercraft.ComputerCraft;
import dan200.computercraft.api.peripheral.IPeripheral;
import dan200.computercraft.api.turtle.*;
import dan200.computercraft.api.turtle.event.TurtleAttackEvent;
import dan200.computercraft.api.turtle.event.TurtleBlockEvent;
import dan200.computercraft.shared.turtle.core.TurtleBrain;
import dan200.computercraft.shared.turtle.core.TurtlePlaceCommand;
import dan200.computercraft.shared.turtle.core.TurtlePlayer;
import dan200.computercraft.shared.util.InventoryUtil;
import dan200.computercraft.shared.util.WorldUtil;
import net.minecraft.block.Block;
import net.minecraft.block.state.IBlockState;
import net.minecraft.client.Minecraft;
import net.minecraft.client.renderer.block.model.IBakedModel;
import net.minecraft.entity.Entity;
import net.minecraft.entity.SharedMonsterAttributes;
import net.minecraft.entity.item.EntityArmorStand;
import net.minecraft.init.Blocks;
import net.minecraft.item.Item;
import net.minecraft.item.ItemStack;
import net.minecraft.tileentity.TileEntity;
import net.minecraft.util.DamageSource;
import net.minecraft.util.EnumFacing;
import net.minecraft.util.ResourceLocation;
import net.minecraft.util.math.BlockPos;
import net.minecraft.util.math.Vec3d;
import net.minecraft.world.World;
import net.minecraftforge.common.MinecraftForge;
import net.minecraftforge.event.entity.player.AttackEntityEvent;
import net.minecraftforge.event.world.BlockEvent;
import net.minecraftforge.fml.relauncher.Side;
import net.minecraftforge.fml.relauncher.SideOnly;
import org.apache.commons.lang3.tuple.Pair;

import javax.annotation.Nonnull;
import javax.vecmath.Matrix4f;
import java.util.ArrayList;
import java.util.List;
import java.util.function.Consumer;

public class TurtleTool implements ITurtleUpgrade
{
    private ResourceLocation m_id;
    private int m_legacyId;
    private String m_adjective;
    protected ItemStack m_item;

    public TurtleTool( ResourceLocation id, int legacyID, String adjective, Item item )
    {
        m_id = id;
        m_legacyId = legacyID;
        m_adjective = adjective;
        m_item = new ItemStack( item, 1, 0 );
    }

    @Nonnull
    @Override
    public ResourceLocation getUpgradeID()
    {
        return m_id;
    }

    @Override
    public int getLegacyUpgradeID()
    {
        return m_legacyId;
    }

    @Nonnull
    @Override
    public String getUnlocalisedAdjective()
    {
        return m_adjective;
    }

    @Nonnull
    @Override
    public TurtleUpgradeType getType()
    {
        return TurtleUpgradeType.Tool;
    }

    @Nonnull
    @Override
    public ItemStack getCraftingItem()
    {
        return m_item.copy();
    }

    @Override
    public IPeripheral createPeripheral( @Nonnull ITurtleAccess turtle, @Nonnull TurtleSide side )
    {
        return null;
    }

    @Nonnull
    @Override
    @SideOnly(Side.CLIENT)
    public Pair<IBakedModel, Matrix4f> getModel( ITurtleAccess turtle, @Nonnull TurtleSide side )
    {
        float xOffset = (side == TurtleSide.Left) ? -0.40625f : 0.40625f;
        Matrix4f transform = new Matrix4f(
            0.0f, 0.0f, -1.0f, 1.0f + xOffset,
            1.0f, 0.0f, 0.0f, 0.0f,
            0.0f, -1.0f, 0.0f, 1.0f,
            0.0f, 0.0f, 0.0f, 1.0f
        );
        Minecraft mc = Minecraft.getMinecraft();
        return Pair.of(
            mc.getRenderItem().getItemModelMesher().getItemModel( m_item ),
            transform
        );
    }

    @Nonnull
    @Override
    public TurtleCommandResult useTool( @Nonnull ITurtleAccess turtle, @Nonnull TurtleSide side, @Nonnull TurtleVerb verb, @Nonnull EnumFacing direction )
    {
        switch( verb )
        {
            case Attack:
            {
                return attack( turtle, direction, side );
            }
            case Dig:
            {
                return dig( turtle, direction, side );
            }
            default:
            {
                return TurtleCommandResult.failure( "Unsupported action" );
            }
        }
    }

    protected boolean canBreakBlock( IBlockState state, World world, BlockPos pos, TurtlePlayer player )
    {
        Block block = state.getBlock();
        return !block.isAir( state, world, pos )
            && block != Blocks.BEDROCK
            && state.getPlayerRelativeBlockHardness( player, world, pos ) > 0
            && block.canEntityDestroy( state, world, pos, player );
    }
<<<<<<< HEAD
    
=======

>>>>>>> 4d984dc5
    protected float getDamageMultiplier()
    {
        return 3.0f;
    }
<<<<<<< HEAD
    
    private TurtleCommandResult attack( final ITurtleAccess turtle, EnumFacing direction, TurtleSide side )
=======

    private TurtleCommandResult attack( final ITurtleAccess turtle, EnumFacing direction )
>>>>>>> 4d984dc5
    {
        // Create a fake player, and orient it appropriately
        final World world = turtle.getWorld();
        final BlockPos position = turtle.getPosition();
        final TurtlePlayer turtlePlayer = TurtlePlaceCommand.createPlayer( turtle, position, direction );

        // See if there is an entity present
        Vec3d turtlePos = new Vec3d( turtlePlayer.posX, turtlePlayer.posY, turtlePlayer.posZ );
        Vec3d rayDir = turtlePlayer.getLook( 1.0f );
        Pair<Entity, Vec3d> hit = WorldUtil.rayTraceEntities( world, turtlePos, rayDir, 1.5 );
        if( hit != null )
        {
            // Load up the turtle's inventory
            ItemStack stackCopy = m_item.copy();
            turtlePlayer.loadInventory( stackCopy );

            Entity hitEntity = hit.getKey();
<<<<<<< HEAD

            // Fire several events to ensure we have permissions.
            if( MinecraftForge.EVENT_BUS.post( new AttackEntityEvent( turtlePlayer, hitEntity ) ) || !hitEntity.canBeAttackedWithItem() )
            {
                return TurtleCommandResult.failure( "Nothing to attack here" );
            }

            TurtleAttackEvent attackEvent = new TurtleAttackEvent( turtle, turtlePlayer, hitEntity, this, side );
            if( MinecraftForge.EVENT_BUS.post( attackEvent ) )
            {
                return TurtleCommandResult.failure( attackEvent.getFailureMessage() );
            }
            
            // Start claiming entity drops
            ComputerCraft.setEntityDropConsumer( hitEntity, ( entity, drop ) ->
            {
                ItemStack remainder = InventoryUtil.storeItems( drop, turtle.getItemHandler(), turtle.getSelectedSlot() );
                if( !remainder.isEmpty() )
                {
                    WorldUtil.dropItemStack( remainder, world, position, turtle.getDirection().getOpposite() );
                }
            } );
=======
            List<ItemStack> extra = new ArrayList<>(  );
            ComputerCraft.setDropConsumer( hitEntity, turtleDropConsumer( turtle, extra ) );
>>>>>>> 4d984dc5

            // Attack the entity
            boolean attacked = false;
            if( !hitEntity.hitByEntity( turtlePlayer ) )
            {
                float damage = (float) turtlePlayer.getEntityAttribute( SharedMonsterAttributes.ATTACK_DAMAGE ).getAttributeValue();
                damage *= getDamageMultiplier();
                if( damage > 0.0f )
                {
                    DamageSource source = DamageSource.causePlayerDamage( turtlePlayer );
                    if( hitEntity instanceof EntityArmorStand )
                    {
                        // Special case for armor stands: attack twice to guarantee destroy
                        hitEntity.attackEntityFrom( source, damage );
                        if( !hitEntity.isDead )
                        {
                            hitEntity.attackEntityFrom( source, damage );
                        }
                        attacked = true;
                    }
                    else
                    {
                        if( hitEntity.attackEntityFrom( source, damage ) )
                        {
                            attacked = true;
                        }
                    }
                }
            }

            // Stop claiming drops
            stopConsuming( turtle, extra );

            // Put everything we collected into the turtles inventory, then return
            if( attacked )
            {
                turtlePlayer.unloadInventory( turtle );
                return TurtleCommandResult.success();
            }
        }

        return TurtleCommandResult.failure( "Nothing to attack here" );
    }
<<<<<<< HEAD
    
    private TurtleCommandResult dig( ITurtleAccess turtle, EnumFacing direction, TurtleSide side )
=======

    private TurtleCommandResult dig( ITurtleAccess turtle, EnumFacing direction )
>>>>>>> 4d984dc5
    {
        // Get ready to dig
        World world = turtle.getWorld();
        BlockPos turtlePosition = turtle.getPosition();
        BlockPos blockPosition = WorldUtil.moveCoords( turtlePosition, direction );

        if( WorldUtil.isBlockInWorld( world, blockPosition ) &&
            !world.isAirBlock( blockPosition ) &&
            !WorldUtil.isLiquidBlock( world, blockPosition ) )
        {
            IBlockState state = world.getBlockState( blockPosition );

            TurtlePlayer turtlePlayer = TurtlePlaceCommand.createPlayer( turtle, turtlePosition, direction );
            turtlePlayer.loadInventory( m_item.copy() );

            if( ComputerCraft.turtlesObeyBlockProtection )
            {
                // Check spawn protection
                if( MinecraftForge.EVENT_BUS.post( new BlockEvent.BreakEvent( world, blockPosition, world.getBlockState( blockPosition ), turtlePlayer ) ) )
                {
                    return TurtleCommandResult.failure( "Cannot break protected block" );
                }

                if( !ComputerCraft.isBlockEditable( world, blockPosition, turtlePlayer ) )
                {
                    return TurtleCommandResult.failure( "Cannot break protected block" );
                }
            }

            // Check if we can break the block
            if( !canBreakBlock( state, world, blockPosition, turtlePlayer ) )
            {
                return TurtleCommandResult.failure( "Unbreakable block detected" );
            }

            // Fire the dig event, checking whether it was cancelled.
            TurtleBlockEvent.Dig digEvent = new TurtleBlockEvent.Dig( turtle, turtlePlayer, world, newPosition, world.getBlockState( newPosition ), this, side );
            if( MinecraftForge.EVENT_BUS.post( digEvent ) )
            {
                return TurtleCommandResult.failure( digEvent.getFailureMessage() );
            }
            
            IBlockState previousState = world.getBlockState( newPosition );

            // Consume the items the block drops
<<<<<<< HEAD
            if( previousState.getBlock().canHarvestBlock( world, newPosition, turtlePlayer ) )
=======
            List<ItemStack> extra = new ArrayList<>(  );
            ComputerCraft.setDropConsumer( world, blockPosition, turtleDropConsumer( turtle, extra ) );

            TileEntity tile = world.getTileEntity( blockPosition );

            // Much of this logic comes from PlayerInteractionManager#tryHarvestBlock, so it's a good idea
            // to consult there before making any changes.

            // Play the destruction sound
            world.playEvent( 2001, blockPosition, Block.getStateId( state ) );

            // Destroy the block
            boolean canHarvest = state.getBlock().canHarvestBlock( world, blockPosition, turtlePlayer );
            boolean canBreak = state.getBlock().removedByPlayer( state, world, blockPosition, turtlePlayer, canHarvest );
            if( canBreak ) state.getBlock().onBlockDestroyedByPlayer( world, blockPosition, state );
            if( canHarvest )
>>>>>>> 4d984dc5
            {
                state.getBlock().harvestBlock( world, turtlePlayer, blockPosition, state, tile, turtlePlayer.getHeldItemMainhand() );
            }

<<<<<<< HEAD
            // Destroy the block
            world.playEvent(2001, newPosition, Block.getStateId(previousState));
            world.setBlockToAir( newPosition );
=======
            stopConsuming( turtle, extra );
>>>>>>> 4d984dc5

            // Remember the previous block
            if( turtle instanceof TurtleBrain )
            {
                TurtleBrain brain = (TurtleBrain) turtle;
                brain.saveBlockChange( blockPosition, state );
            }

            return TurtleCommandResult.success();
        }

        return TurtleCommandResult.failure( "Nothing to dig here" );
    }

<<<<<<< HEAD
    @SuppressWarnings("deprecation")
    private List<ItemStack> getBlockDropped( World world, BlockPos pos, EntityPlayer player )
    {
        IBlockState state = world.getBlockState( pos );
        Block block = state.getBlock();
        // Note, we use the deprecated version as some mods override that instead. Those mods are wrong (TM).
        List<ItemStack> drops = block.getDrops( world, pos, world.getBlockState( pos ), 0 );
        double chance = ForgeEventFactory.fireBlockHarvesting( drops, world, pos, state, 0, 1, false, player );
=======
    private Consumer<ItemStack> turtleDropConsumer( ITurtleAccess turtle, List<ItemStack> extra )
    {
        return ( drop ) ->
        {
            ItemStack remainder = InventoryUtil.storeItems( drop, turtle.getItemHandler(), turtle.getSelectedSlot() );
            if( !remainder.isEmpty() ) extra.add( remainder );
        };
    }
>>>>>>> 4d984dc5

    private void stopConsuming( ITurtleAccess turtle, List<ItemStack> extra )
    {
        ComputerCraft.clearDropConsumer();
        for( ItemStack remainder : extra )
        {
            WorldUtil.dropItemStack( remainder, turtle.getWorld(), turtle.getPosition(), turtle.getDirection().getOpposite() );
        }
    }
}<|MERGE_RESOLUTION|>--- conflicted
+++ resolved
@@ -149,22 +149,13 @@
             && state.getPlayerRelativeBlockHardness( player, world, pos ) > 0
             && block.canEntityDestroy( state, world, pos, player );
     }
-<<<<<<< HEAD
-    
-=======
-
->>>>>>> 4d984dc5
+
     protected float getDamageMultiplier()
     {
         return 3.0f;
     }
-<<<<<<< HEAD
     
     private TurtleCommandResult attack( final ITurtleAccess turtle, EnumFacing direction, TurtleSide side )
-=======
-
-    private TurtleCommandResult attack( final ITurtleAccess turtle, EnumFacing direction )
->>>>>>> 4d984dc5
     {
         // Create a fake player, and orient it appropriately
         final World world = turtle.getWorld();
@@ -182,7 +173,6 @@
             turtlePlayer.loadInventory( stackCopy );
 
             Entity hitEntity = hit.getKey();
-<<<<<<< HEAD
 
             // Fire several events to ensure we have permissions.
             if( MinecraftForge.EVENT_BUS.post( new AttackEntityEvent( turtlePlayer, hitEntity ) ) || !hitEntity.canBeAttackedWithItem() )
@@ -197,18 +187,8 @@
             }
             
             // Start claiming entity drops
-            ComputerCraft.setEntityDropConsumer( hitEntity, ( entity, drop ) ->
-            {
-                ItemStack remainder = InventoryUtil.storeItems( drop, turtle.getItemHandler(), turtle.getSelectedSlot() );
-                if( !remainder.isEmpty() )
-                {
-                    WorldUtil.dropItemStack( remainder, world, position, turtle.getDirection().getOpposite() );
-                }
-            } );
-=======
             List<ItemStack> extra = new ArrayList<>(  );
             ComputerCraft.setDropConsumer( hitEntity, turtleDropConsumer( turtle, extra ) );
->>>>>>> 4d984dc5
 
             // Attack the entity
             boolean attacked = false;
@@ -252,13 +232,8 @@
 
         return TurtleCommandResult.failure( "Nothing to attack here" );
     }
-<<<<<<< HEAD
     
     private TurtleCommandResult dig( ITurtleAccess turtle, EnumFacing direction, TurtleSide side )
-=======
-
-    private TurtleCommandResult dig( ITurtleAccess turtle, EnumFacing direction )
->>>>>>> 4d984dc5
     {
         // Get ready to dig
         World world = turtle.getWorld();
@@ -277,7 +252,7 @@
             if( ComputerCraft.turtlesObeyBlockProtection )
             {
                 // Check spawn protection
-                if( MinecraftForge.EVENT_BUS.post( new BlockEvent.BreakEvent( world, blockPosition, world.getBlockState( blockPosition ), turtlePlayer ) ) )
+                if( MinecraftForge.EVENT_BUS.post( new BlockEvent.BreakEvent( world, blockPosition, state, turtlePlayer ) ) )
                 {
                     return TurtleCommandResult.failure( "Cannot break protected block" );
                 }
@@ -295,18 +270,13 @@
             }
 
             // Fire the dig event, checking whether it was cancelled.
-            TurtleBlockEvent.Dig digEvent = new TurtleBlockEvent.Dig( turtle, turtlePlayer, world, newPosition, world.getBlockState( newPosition ), this, side );
+            TurtleBlockEvent.Dig digEvent = new TurtleBlockEvent.Dig( turtle, turtlePlayer, world, blockPosition, state, this, side );
             if( MinecraftForge.EVENT_BUS.post( digEvent ) )
             {
                 return TurtleCommandResult.failure( digEvent.getFailureMessage() );
             }
-            
-            IBlockState previousState = world.getBlockState( newPosition );
 
             // Consume the items the block drops
-<<<<<<< HEAD
-            if( previousState.getBlock().canHarvestBlock( world, newPosition, turtlePlayer ) )
-=======
             List<ItemStack> extra = new ArrayList<>(  );
             ComputerCraft.setDropConsumer( world, blockPosition, turtleDropConsumer( turtle, extra ) );
 
@@ -323,18 +293,11 @@
             boolean canBreak = state.getBlock().removedByPlayer( state, world, blockPosition, turtlePlayer, canHarvest );
             if( canBreak ) state.getBlock().onBlockDestroyedByPlayer( world, blockPosition, state );
             if( canHarvest )
->>>>>>> 4d984dc5
             {
                 state.getBlock().harvestBlock( world, turtlePlayer, blockPosition, state, tile, turtlePlayer.getHeldItemMainhand() );
             }
 
-<<<<<<< HEAD
-            // Destroy the block
-            world.playEvent(2001, newPosition, Block.getStateId(previousState));
-            world.setBlockToAir( newPosition );
-=======
             stopConsuming( turtle, extra );
->>>>>>> 4d984dc5
 
             // Remember the previous block
             if( turtle instanceof TurtleBrain )
@@ -349,16 +312,6 @@
         return TurtleCommandResult.failure( "Nothing to dig here" );
     }
 
-<<<<<<< HEAD
-    @SuppressWarnings("deprecation")
-    private List<ItemStack> getBlockDropped( World world, BlockPos pos, EntityPlayer player )
-    {
-        IBlockState state = world.getBlockState( pos );
-        Block block = state.getBlock();
-        // Note, we use the deprecated version as some mods override that instead. Those mods are wrong (TM).
-        List<ItemStack> drops = block.getDrops( world, pos, world.getBlockState( pos ), 0 );
-        double chance = ForgeEventFactory.fireBlockHarvesting( drops, world, pos, state, 0, 1, false, player );
-=======
     private Consumer<ItemStack> turtleDropConsumer( ITurtleAccess turtle, List<ItemStack> extra )
     {
         return ( drop ) ->
@@ -367,7 +320,6 @@
             if( !remainder.isEmpty() ) extra.add( remainder );
         };
     }
->>>>>>> 4d984dc5
 
     private void stopConsuming( ITurtleAccess turtle, List<ItemStack> extra )
     {
