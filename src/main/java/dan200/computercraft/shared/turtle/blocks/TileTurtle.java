--- conflicted
+++ resolved
@@ -506,23 +506,15 @@
 
     @Nonnull
     @Override
-<<<<<<< HEAD
-    protected void writeDescription( @Nonnull CompoundTag nbt )
-=======
-    public CompoundNBT getUpdateTag()
->>>>>>> 3929dba4
-    {
-        CompoundNBT nbt = super.getUpdateTag();
+    public CompoundTag getUpdateTag()
+    {
+        CompoundTag nbt = super.getUpdateTag();
         brain.writeDescription( nbt );
         return nbt;
     }
 
     @Override
-<<<<<<< HEAD
-    protected void readDescription( @Nonnull CompoundTag nbt )
-=======
-    public void handleUpdateTag( @Nonnull CompoundNBT nbt )
->>>>>>> 3929dba4
+    public void handleUpdateTag( @Nonnull CompoundTag nbt )
     {
         super.handleUpdateTag( nbt );
         brain.readDescription( nbt );
