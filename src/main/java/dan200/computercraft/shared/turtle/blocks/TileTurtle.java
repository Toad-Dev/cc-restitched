/*
 * This file is part of ComputerCraft - http://www.computercraft.info
 * Copyright Daniel Ratcliffe, 2011-2017. Do not distribute without permission.
 * Send enquiries to dratcliffe@gmail.com
 */

package dan200.computercraft.shared.turtle.blocks;

import com.mojang.authlib.GameProfile;
import dan200.computercraft.ComputerCraft;
import dan200.computercraft.api.turtle.ITurtleAccess;
import dan200.computercraft.api.turtle.ITurtleUpgrade;
import dan200.computercraft.api.turtle.TurtleSide;
import dan200.computercraft.shared.computer.blocks.ComputerProxy;
import dan200.computercraft.shared.computer.blocks.TileComputerBase;
import dan200.computercraft.shared.computer.core.ComputerFamily;
import dan200.computercraft.shared.computer.core.IComputer;
import dan200.computercraft.shared.computer.core.ServerComputer;
import dan200.computercraft.shared.turtle.apis.TurtleAPI;
import dan200.computercraft.shared.turtle.core.TurtleBrain;
import dan200.computercraft.shared.turtle.items.TurtleItemFactory;
import dan200.computercraft.shared.util.InventoryUtil;
import dan200.computercraft.shared.util.RedstoneUtil;
import dan200.computercraft.shared.util.WorldUtil;
import net.minecraft.entity.Entity;
import net.minecraft.entity.EntityLivingBase;
import net.minecraft.entity.player.EntityPlayer;
import net.minecraft.entity.projectile.EntityFireball;
import net.minecraft.init.Items;
import net.minecraft.inventory.IInventory;
import net.minecraft.item.ItemStack;
import net.minecraft.nbt.NBTTagCompound;
import net.minecraft.nbt.NBTTagList;
import net.minecraft.util.*;
import net.minecraft.util.math.AxisAlignedBB;
import net.minecraft.util.math.BlockPos;
import net.minecraft.util.math.Vec3d;
import net.minecraft.util.text.ITextComponent;
import net.minecraft.util.text.TextComponentString;
import net.minecraft.util.text.TextComponentTranslation;
import net.minecraftforge.common.capabilities.Capability;
import net.minecraftforge.common.util.Constants;
import net.minecraftforge.items.IItemHandlerModifiable;
import net.minecraftforge.items.wrapper.InvWrapper;

import javax.annotation.Nonnull;
import javax.annotation.Nullable;

import static net.minecraftforge.items.CapabilityItemHandler.ITEM_HANDLER_CAPABILITY;

public class TileTurtle extends TileComputerBase
    implements ITurtleTile, IInventory
{
    // Statics

    public static final int INVENTORY_SIZE = 16;
    public static final int INVENTORY_WIDTH = 4;
    public static final int INVENTORY_HEIGHT = 4;

    // Members

    enum MoveState
    {
        NOT_MOVED,
        IN_PROGRESS,
        MOVED
    }

    private NonNullList<ItemStack> m_inventory;
    private NonNullList<ItemStack> m_previousInventory;
    private final IItemHandlerModifiable m_itemHandler = new InvWrapper( this );
    private boolean m_inventoryChanged;
    private TurtleBrain m_brain;
    private MoveState m_moveState;
    private ComputerFamily m_family;

    public TileTurtle()
    {
        this( ComputerFamily.Normal );
    }

    public TileTurtle(ComputerFamily family)
    {
        m_inventory = NonNullList.withSize( INVENTORY_SIZE, ItemStack.EMPTY );
        m_previousInventory = NonNullList.withSize( INVENTORY_SIZE, ItemStack.EMPTY );
        m_inventoryChanged = false;
        m_brain = createBrain();
        m_moveState = MoveState.NOT_MOVED;
        m_family = family;
    }

    public boolean hasMoved()
    {
        return m_moveState == MoveState.MOVED;
    }

    protected TurtleBrain createBrain()
    {
        return new TurtleBrain( this );
    }

    protected final ServerComputer createComputer( int instanceID, int id, int termWidth, int termHeight )
    {
        ServerComputer computer = new ServerComputer(
            getWorld(),
            id,
            m_label,
            instanceID,
            getFamily(),
            termWidth,
            termHeight
        );
        computer.setPosition( getPos() );
        computer.addAPI( new TurtleAPI( computer.getAPIEnvironment(), getAccess() ) );
        m_brain.setupComputer( computer );
        return computer;
    }

    @Override
    protected ServerComputer createComputer( int instanceID, int id )
    {
        return createComputer( instanceID, id, ComputerCraft.terminalWidth_turtle, ComputerCraft.terminalHeight_turtle );
    }

    @Override
    public ComputerProxy createProxy()
    {
        return m_brain.getProxy();
    }

    @Override
    public void destroy()
    {
        if( !hasMoved() )
        {
            // Stop computer
            super.destroy();

            // Drop contents
            if( !getWorld().isRemote )
            {
                int size = getSizeInventory();
                for( int i=0; i<size; ++i )
                {
                    ItemStack stack = getStackInSlot( i );
                    if( !stack.isEmpty() )
                    {
                        WorldUtil.dropItemStack( stack, getWorld(), getPos() );
                    }
                }
            }
        }
        else
        {
            // Just turn off any redstone we had on
            for( EnumFacing dir : EnumFacing.VALUES )
            {
                RedstoneUtil.propagateRedstoneOutput( getWorld(), getPos(), dir );
            }
        }
    }

    @Override
    protected void unload()
    {
        if( !hasMoved() )
        {
            super.unload();
        }
    }

    @Override
    public void getDroppedItems( @Nonnull NonNullList<ItemStack> drops, boolean creative )
    {
        IComputer computer = getComputer();
        if( !creative || (computer != null && computer.getLabel() != null) )
        {
            drops.add( TurtleItemFactory.create( this ) );
        }
    }

    @Override
    public ItemStack getPickedItem()
    {
        return TurtleItemFactory.create( this );
    }

    @Override
    public boolean onActivate( EntityPlayer player, EnumFacing side, float hitX, float hitY, float hitZ )
    {
        // Request description from server
        requestTileEntityUpdate();

        // Apply dye
        ItemStack currentItem = player.getHeldItem( EnumHand.MAIN_HAND );
        if( !currentItem.isEmpty() )
        {
            if( currentItem.getItem() == Items.DYE )
            {
                // Dye to change turtle colour
                if( !getWorld().isRemote )
                {
                    int dye = (currentItem.getItemDamage() & 0xf);
                    if( m_brain.getDyeColour() != dye )
                    {
                        m_brain.setDyeColour( dye );
                        if( !player.capabilities.isCreativeMode )
                        {
                            currentItem.shrink( 1 );
                        }
                    }
                }
                return true;
            }
            else if( currentItem.getItem() == Items.WATER_BUCKET && m_brain.getColour() != -1 )
            {
                // Water to remove turtle colour
                if( !getWorld().isRemote )
                {
                    if( m_brain.getColour() != -1 )
                    {
                        m_brain.setColour( -1 );
                        if( !player.capabilities.isCreativeMode )
                        {
                            player.setHeldItem( EnumHand.MAIN_HAND, new ItemStack( Items.BUCKET ) );
                            player.inventory.markDirty();
                        }
                    }
                }
                return true;
            }
        }

        // Open GUI or whatever
        return super.onActivate( player, side, hitX, hitY, hitZ );
    }

    @Override
    protected boolean canNameWithTag( EntityPlayer player )
    {
        return true;
    }

    @Override
    public void openGUI( EntityPlayer player )
    {
        ComputerCraft.openTurtleGUI( player, this );
    }

    @Override
    public boolean isSolidOnSide( int side )
    {
        return false;
    }

    @Override
    public boolean isImmuneToExplosion( Entity exploder )
    {
        if( getFamily() == ComputerFamily.Advanced )
        {
            return true;
        }
        else
        {
            return exploder != null && (exploder instanceof EntityLivingBase || exploder instanceof EntityFireball);
        }
    }

    @Nonnull
    @Override
    public AxisAlignedBB getBounds()
    {
        Vec3d offset = getRenderOffset( 1.0f );
        return new AxisAlignedBB(
            offset.x + 0.125, offset.y + 0.125, offset.z + 0.125,
            offset.x + 0.875, offset.y + 0.875, offset.z + 0.875
        );
    }

    @Override
    protected double getInteractRange( EntityPlayer player )
    {
        return 12.0;
    }

    @Override
    public void update()
    {
        super.update();
        m_brain.update();
        synchronized( m_inventory )
        {
            if( !getWorld().isRemote && m_inventoryChanged )
            {
                IComputer computer = getComputer();
                if( computer != null )
                {
                    computer.queueEvent( "turtle_inventory" );
                }

                m_inventoryChanged = false;
                for( int n=0; n<getSizeInventory(); ++n )
                {
                    m_previousInventory.set( n, InventoryUtil.copyItem( getStackInSlot( n ) ) );
                }
            }
        }
    }

    @Override
    public void onNeighbourChange()
    {
        if ( m_moveState == MoveState.NOT_MOVED )
        {
            super.onNeighbourChange();
        }
    }

    @Override
    public void onNeighbourTileEntityChange( @Nonnull BlockPos neighbour)
    {
        if ( m_moveState == MoveState.NOT_MOVED )
        {
            super.onNeighbourTileEntityChange( neighbour );
        }
    }

    public void notifyMoveStart()
    {
        if (m_moveState == MoveState.NOT_MOVED)
        {
            m_moveState = MoveState.IN_PROGRESS;
        }
    }

    public void notifyMoveEnd()
    {
        // MoveState.MOVED is final
        if (m_moveState == MoveState.IN_PROGRESS)
        {
            m_moveState = MoveState.NOT_MOVED;
        }
    }

    @Override
    public void readFromNBT( NBTTagCompound nbttagcompound )
    {
        super.readFromNBT(nbttagcompound);

        // Read inventory
        NBTTagList nbttaglist = nbttagcompound.getTagList("Items", Constants.NBT.TAG_COMPOUND);
        m_inventory = NonNullList.withSize( INVENTORY_SIZE, ItemStack.EMPTY );
        m_previousInventory = NonNullList.withSize( INVENTORY_SIZE, ItemStack.EMPTY );
        for( int i=0; i<nbttaglist.tagCount(); ++i )
        {
            NBTTagCompound itemtag = nbttaglist.getCompoundTagAt( i );
            int slot = itemtag.getByte("Slot") & 0xff;
            if( slot >= 0 && slot < getSizeInventory() )
            {
                m_inventory.set( slot, new ItemStack( itemtag ) );
                m_previousInventory.set( slot, InventoryUtil.copyItem( m_inventory.get( slot ) ) );
            }
        }

        // Read state
        m_brain.readFromNBT( nbttagcompound );
    }

    @Nonnull
    @Override
    public NBTTagCompound writeToNBT( NBTTagCompound nbttagcompound )
    {
        nbttagcompound = super.writeToNBT( nbttagcompound );

        // Write inventory
        NBTTagList nbttaglist = new NBTTagList();
        for( int i=0; i<INVENTORY_SIZE; ++i )
        {
            if( !m_inventory.get(i).isEmpty() )
            {
                NBTTagCompound itemtag = new NBTTagCompound();
                itemtag.setByte( "Slot", (byte)i );
                m_inventory.get(i).writeToNBT(itemtag);
                nbttaglist.appendTag(itemtag);
            }
        }
        nbttagcompound.setTag( "Items", nbttaglist );

        // Write brain
        nbttagcompound = m_brain.writeToNBT( nbttagcompound );

        return nbttagcompound;
    }

    @Override
    protected boolean isPeripheralBlockedOnSide( int localSide )
    {
        return hasPeripheralUpgradeOnSide( localSide );
    }

    @Override
    protected boolean isRedstoneBlockedOnSide( int localSide )
    {
        return false;
    }

    // IDirectionalTile

    @Override
    public EnumFacing getDirection()
    {
        return m_brain.getDirection();
    }

    @Override
    public void setDirection( EnumFacing dir )
    {
        m_brain.setDirection( dir );
    }

    // ITurtleTile

    @Override
    public ITurtleUpgrade getUpgrade( TurtleSide side )
    {
        return m_brain.getUpgrade( side );
    }

    @Override
    public int getColour()
    {
        return m_brain.getColour();
    }

    @Override
    public ResourceLocation getOverlay()
    {
        return m_brain.getOverlay();
    }

    @Override
    public ITurtleAccess getAccess()
    {
        return m_brain;
    }

    @Override
    public Vec3d getRenderOffset( float f )
    {
        return m_brain.getRenderOffset( f );
    }

    @Override
    public float getRenderYaw( float f )
    {
        return m_brain.getVisualYaw( f );
    }

    @Override
    public float getToolRenderAngle( TurtleSide side, float f )
    {
        return m_brain.getToolRenderAngle( side, f );
    }

<<<<<<< HEAD
    // IComputerTile
    @Override
    public ComputerFamily getFamily()
    {
        return m_family;
=======
    public void setOwningPlayer( GameProfile player )
    {
        m_brain.setOwningPlayer( player );
        markDirty();
>>>>>>> 4c0fa1fa
    }

    // IInventory

    @Override
    public int getSizeInventory()
    {
        return INVENTORY_SIZE;
    }

    @Override
    public boolean isEmpty()
    {
        for( ItemStack stack : m_inventory )
        {
            if( !stack.isEmpty() ) return false;
        }
        return true;
    }

    @Nonnull
    @Override
    public ItemStack getStackInSlot( int slot )
    {
        if( slot >= 0 && slot < INVENTORY_SIZE )
        {
            synchronized( m_inventory )
            {
                return m_inventory.get( slot );
            }
        }
        return ItemStack.EMPTY;
    }

    @Nonnull
    @Override
    public ItemStack removeStackFromSlot( int slot )
    {
        synchronized( m_inventory )
        {
            ItemStack result = getStackInSlot( slot );
            setInventorySlotContents( slot, ItemStack.EMPTY );
            return result;
        }
    }

    @Nonnull
    @Override
    public ItemStack decrStackSize( int slot, int count )
    {
        if( count == 0 )
        {
            return ItemStack.EMPTY;
        }

        synchronized( m_inventory )
        {
            ItemStack stack = getStackInSlot( slot );
            if( stack.isEmpty() )
            {
                return ItemStack.EMPTY;
            }

            if( stack.getCount() <= count )
            {
                setInventorySlotContents( slot, ItemStack.EMPTY );
                return stack;
            }

            ItemStack part = stack.splitStack( count );
            onInventoryDefinitelyChanged();
            return part;
        }
    }

    @Override
    public void setInventorySlotContents( int i, @Nonnull ItemStack stack )
    {
        if( i >= 0 && i < INVENTORY_SIZE )
        {
            synchronized( m_inventory )
            {
                if( !InventoryUtil.areItemsEqual( stack, m_inventory.get( i ) ) )
                {
                    m_inventory.set( i, stack );
                    onInventoryDefinitelyChanged();
                }
            }
        }
    }

    @Override
    public void clear()
    {
        synchronized( m_inventory )
        {
            boolean changed = false;
            for( int i = 0; i < INVENTORY_SIZE; ++i )
            {
                if( !m_inventory.get( i ).isEmpty() )
                {
                    m_inventory.set( i, ItemStack.EMPTY );
                    changed = true;
                }
            }
            if( changed )
            {
                onInventoryDefinitelyChanged();
            }
        }
    }

    @Nonnull
    @Override
    public String getName()
    {
        IComputer computer = getComputer();
        if( computer != null )
        {
            String label = computer.getLabel();
            if( label != null && label.length() > 0 )
            {
                return label;
            }
        }
        return "tile.computercraft:turtle.name";
    }

    @Override
    public boolean hasCustomName()
    {
        IComputer computer = getComputer();
        if( computer != null )
        {
            String label = computer.getLabel();
            if( label != null && label.length() > 0 )
            {
                return true;
            }
        }
        return false;
    }

    @Nonnull
    @Override
    public ITextComponent getDisplayName()
    {
        if( hasCustomName() )
        {
            return new TextComponentString( getName() );
        }
        else
        {
            return new TextComponentTranslation( getName() );
        }
    }

    @Override
    public int getInventoryStackLimit()
    {
        return 64;
    }

    @Override
    public void openInventory( @Nonnull EntityPlayer player )
    {
    }

    @Override
    public void closeInventory( @Nonnull EntityPlayer player )
    {
    }

    @Override
    public boolean isItemValidForSlot( int slot, @Nonnull ItemStack stack )
    {
        return true;
    }

    @Override
    public void markDirty()
    {
        super.markDirty();
        synchronized( m_inventory )
        {
            if( !m_inventoryChanged )
            {
                for( int n=0; n<getSizeInventory(); ++n )
                {
                    if( !ItemStack.areItemStacksEqual( getStackInSlot( n ), m_previousInventory.get( n ) ) )
                    {
                        m_inventoryChanged = true;
                        break;
                    }
                }
            }
        }
    }

    @Override
    public boolean isUsableByPlayer( @Nonnull EntityPlayer player )
    {
        return isUsable( player, false );
    }

    @Override
    public int getFieldCount()
    {
        return 0;
    }

    @Override
    public int getField(int id)
    {
        return 0;
    }

    @Override
    public void setField(int id, int value)
    {
    }

    public boolean isUseableByRemote( EntityPlayer player )
    {
        return isUsable( player, true );
    }

    public void onInventoryDefinitelyChanged()
    {
        super.markDirty();
        m_inventoryChanged = true;
    }

    public void onTileEntityChange()
    {
        super.markDirty();
    }

    // Networking stuff

    @Override
    public void writeDescription( @Nonnull NBTTagCompound nbttagcompound )
    {
        super.writeDescription( nbttagcompound );
        m_brain.writeDescription( nbttagcompound );
    }

    @Override
    public void readDescription( @Nonnull NBTTagCompound nbttagcompound )
    {
        super.readDescription( nbttagcompound );
        m_brain.readDescription( nbttagcompound );
        updateBlock();
    }

    // Privates

    private boolean hasPeripheralUpgradeOnSide( int side )
    {
        ITurtleUpgrade upgrade;
        switch( side )
        {
            case 4:    upgrade = getUpgrade( TurtleSide.Right ); break;
            case 5:    upgrade = getUpgrade( TurtleSide.Left ); break;
            default: return false;
        }
        return upgrade != null && upgrade.getType().isPeripheral();
    }

    public void transferStateFrom( TileTurtle copy )
    {
        super.transferStateFrom( copy );
        m_inventory = copy.m_inventory;
        m_previousInventory = copy.m_previousInventory;
        m_inventoryChanged = copy.m_inventoryChanged;
        m_brain = copy.m_brain;
        m_brain.setOwner( this );
        copy.m_moveState = MoveState.MOVED;
    }

    public IItemHandlerModifiable getItemHandler()
    {
        return m_itemHandler;
    }

    @Override
    public boolean hasCapability( @Nonnull Capability<?> capability, @Nullable EnumFacing facing )
    {
        return capability == ITEM_HANDLER_CAPABILITY ||  super.hasCapability( capability, facing );
    }

    @Nullable
    @Override
    public <T> T getCapability( @Nonnull Capability<T> capability, @Nullable EnumFacing facing )
    {
        if( capability == ITEM_HANDLER_CAPABILITY )
        {
            return ITEM_HANDLER_CAPABILITY.cast( m_itemHandler );
        }
        return super.getCapability( capability, facing );
    }
}<|MERGE_RESOLUTION|>--- conflicted
+++ resolved
@@ -462,18 +462,17 @@
         return m_brain.getToolRenderAngle( side, f );
     }
 
-<<<<<<< HEAD
     // IComputerTile
     @Override
     public ComputerFamily getFamily()
     {
         return m_family;
-=======
+    }
+
     public void setOwningPlayer( GameProfile player )
     {
         m_brain.setOwningPlayer( player );
         markDirty();
->>>>>>> 4c0fa1fa
     }
 
     // IInventory
