--- conflicted
+++ resolved
@@ -39,12 +39,7 @@
     @Override
     protected void handle( NetworkEvent.Context context, @Nonnull ServerComputer computer, @Nonnull IContainerComputer container )
     {
-<<<<<<< HEAD
         ServerPlayer player = context.getSender();
-        if( player != null ) container.continueUpload( player, overwrite );
-=======
-        ServerPlayerEntity player = context.getSender();
         if( player != null ) container.confirmUpload( player, overwrite );
->>>>>>> 2aa70b49
     }
 }