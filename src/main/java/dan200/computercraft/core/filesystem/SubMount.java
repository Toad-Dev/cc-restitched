--- conflicted
+++ resolved
@@ -55,15 +55,6 @@
         return parent.openForRead( getFullPath( path ) );
     }
 
-<<<<<<< HEAD
-=======
-    @Nonnull
-    @Override
-    public ReadableByteChannel openChannelForRead( @Nonnull String path ) throws IOException
-    {
-        return parent.openChannelForRead( getFullPath( path ) );
-    }
-
     @Nonnull
     @Override
     public BasicFileAttributes getAttributes( @Nonnull String path ) throws IOException
@@ -71,7 +62,6 @@
         return parent.getAttributes( getFullPath( path ) );
     }
 
->>>>>>> ee391ae9
     private String getFullPath( String path )
     {
         return path.isEmpty() ? subPath : subPath + "/" + path;
