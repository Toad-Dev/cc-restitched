/*
 * This file is part of ComputerCraft - http://www.computercraft.info
 * Copyright Daniel Ratcliffe, 2011-2021. Do not distribute without permission.
 * Send enquiries to dratcliffe@gmail.com
 */
package dan200.computercraft.core.apis;

import dan200.computercraft.api.lua.IArguments;
import dan200.computercraft.api.lua.ILuaAPI;
import dan200.computercraft.api.lua.LuaException;
import dan200.computercraft.api.lua.LuaFunction;
import dan200.computercraft.shared.util.StringUtil;
import it.unimi.dsi.fastutil.ints.Int2ObjectMap;
import it.unimi.dsi.fastutil.ints.Int2ObjectOpenHashMap;

import javax.annotation.Nonnull;
import java.time.Instant;
import java.time.ZoneId;
import java.time.ZoneOffset;
import java.time.ZonedDateTime;
import java.time.format.DateTimeFormatterBuilder;
import java.util.*;

import static dan200.computercraft.api.lua.LuaValues.checkFinite;

/**
 * The {@link OSAPI} API allows interacting with the current computer.
 *
 * @cc.module os
 */
public class OSAPI implements ILuaAPI
{
    private final IAPIEnvironment apiEnvironment;

    private final Int2ObjectMap<Alarm> alarms = new Int2ObjectOpenHashMap<>();
    private int clock;
    private double time;
    private int day;

    private int nextAlarmToken = 0;

    private static class Alarm implements Comparable<Alarm>
    {
        final double time;
        final int day;

        Alarm( double time, int day )
        {
            this.time = time;
            this.day = day;
        }

        @Override
        public int compareTo( @Nonnull Alarm o )
        {
            double t = day * 24.0 + time;
            double ot = day * 24.0 + time;
            return Double.compare( t, ot );
        }
    }

    public OSAPI( IAPIEnvironment environment )
    {
        apiEnvironment = environment;
    }

    @Override
    public String[] getNames()
    {
        return new String[] { "os" };
    }

    @Override
    public void startup()
    {
        time = apiEnvironment.getComputerEnvironment().getTimeOfDay();
        day = apiEnvironment.getComputerEnvironment().getDay();
        clock = 0;

        synchronized( alarms )
        {
            alarms.clear();
        }
    }

    @Override
    public void update()
    {
        clock++;

        // Wait for all of our alarms
        synchronized( alarms )
        {
            double previousTime = time;
            int previousDay = day;
            double time = apiEnvironment.getComputerEnvironment().getTimeOfDay();
            int day = apiEnvironment.getComputerEnvironment().getDay();

            if( time > previousTime || day > previousDay )
            {
                double now = this.day * 24.0 + this.time;
                Iterator<Int2ObjectMap.Entry<Alarm>> it = alarms.int2ObjectEntrySet().iterator();
                while( it.hasNext() )
                {
                    Int2ObjectMap.Entry<Alarm> entry = it.next();
                    Alarm alarm = entry.getValue();
                    double t = alarm.day * 24.0 + alarm.time;
                    if( now >= t )
                    {
                        apiEnvironment.queueEvent( "alarm", entry.getIntKey() );
                        it.remove();
                    }
                }
            }

            this.time = time;
            this.day = day;
        }
    }

    @Override
    public void shutdown()
    {
        synchronized( alarms )
        {
            alarms.clear();
        }
    }

    private static float getTimeForCalendar( Calendar c )
    {
        float time = c.get( Calendar.HOUR_OF_DAY );
        time += c.get( Calendar.MINUTE ) / 60.0f;
        time += c.get( Calendar.SECOND ) / (60.0f * 60.0f);
        return time;
    }

    private static int getDayForCalendar( Calendar c )
    {
        GregorianCalendar g = c instanceof GregorianCalendar ? (GregorianCalendar) c : new GregorianCalendar();
        int year = c.get( Calendar.YEAR );
        int day = 0;
        for( int y = 1970; y < year; y++ )
        {
            day += g.isLeapYear( y ) ? 366 : 365;
        }
        day += c.get( Calendar.DAY_OF_YEAR );
        return day;
    }

    private static long getEpochForCalendar( Calendar c )
    {
        return c.getTime().getTime();
    }

    /**
     * Adds an event to the event queue. This event can later be pulled with
     * os.pullEvent.
     *
     * @param name The name of the event to queue.
     * @param args The parameters of the event.
     * @cc.tparam string name The name of the event to queue.
     * @cc.param ... The parameters of the event.
     * @cc.see os.pullEvent To pull the event queued
     */
    @LuaFunction
    public final void queueEvent( String name, IArguments args )
    {
        apiEnvironment.queueEvent( name, args.drop( 1 ).getAll() );
    }

    /**
     * Starts a timer that will run for the specified number of seconds. Once
     * the timer fires, a {@code timer} event will be added to the queue with
     * the ID returned from this function as the first parameter.
     *
     * As with @{os.sleep|sleep}, {@code timer} will automatically be rounded up
     * to the nearest multiple of 0.05 seconds, as it waits for a fixed amount
     * of world ticks.
     *
     * @param timer The number of seconds until the timer fires.
     * @return The ID of the new timer. This can be used to filter the
     * {@code timer} event, or {@link #cancelTimer cancel the timer}.
     * @throws LuaException If the time is below zero.
     * @see #cancelTimer To cancel a timer.
     */
    @LuaFunction
    public final int startTimer( double timer ) throws LuaException
    {
        return apiEnvironment.startTimer( Math.round( checkFinite( 0, timer ) / 0.05 ) );
    }

    /**
     * Cancels a timer previously started with startTimer. This will stop the
     * timer from firing.
     *
     * @param token The ID of the timer to cancel.
     * @see #startTimer To start a timer.
     */
    @LuaFunction
    public final void cancelTimer( int token )
    {
        apiEnvironment.cancelTimer( token );
    }

    /**
     * Sets an alarm that will fire at the specified in-game time. When it
     * fires, * an {@code alarm} event will be added to the event queue with the
     * ID * returned from this function as the first parameter.
     *
     * @param time The time at which to fire the alarm, in the range [0.0, 24.0).
     * @return The ID of the new alarm. This can be used to filter the
     * {@code alarm} event, or {@link #cancelAlarm cancel the alarm}.
     * @throws LuaException If the time is out of range.
     * @cc.since 1.2
     * @see #cancelAlarm To cancel an alarm.
     */
    @LuaFunction
    public final int setAlarm( double time ) throws LuaException
    {
        checkFinite( 0, time );
        if( time < 0.0 || time >= 24.0 ) throw new LuaException( "Number out of range" );
        synchronized( alarms )
        {
            int day = time > this.time ? this.day : this.day + 1;
            alarms.put( nextAlarmToken, new Alarm( time, day ) );
            return nextAlarmToken++;
        }
    }

    /**
     * Cancels an alarm previously started with setAlarm. This will stop the
     * alarm from firing.
     *
     * @param token The ID of the alarm to cancel.
     * @cc.since 1.2
     * @see #setAlarm To set an alarm.
     */
    @LuaFunction
    public final void cancelAlarm( int token )
    {
        synchronized( alarms )
        {
            alarms.remove( token );
        }
    }

    /**
     * Shuts down the computer immediately.
     */
    @LuaFunction( "shutdown" )
    public final void doShutdown()
    {
        apiEnvironment.shutdown();
    }

    /**
     * Reboots the computer immediately.
     */
    @LuaFunction( "reboot" )
    public final void doReboot()
    {
        apiEnvironment.reboot();
    }

    /**
     * Returns the ID of the computer.
     *
     * @return The ID of the computer.
     */
    @LuaFunction( { "getComputerID", "computerID" } )
    public final int getComputerID()
    {
        return apiEnvironment.getComputerID();
    }

    /**
     * Returns the label of the computer, or {@code nil} if none is set.
     *
     * @return The label of the computer.
     * @cc.treturn string The label of the computer.
     * @cc.since 1.3
     */
    @LuaFunction( { "getComputerLabel", "computerLabel" } )
    public final Object[] getComputerLabel()
    {
        String label = apiEnvironment.getLabel();
        return label == null ? null : new Object[] { label };
    }

    /**
     * Set the label of this computer.
     *
     * @param label The new label. May be {@code nil} in order to clear it.
     * @cc.since 1.3
     */
    @LuaFunction
    public final void setComputerLabel( Optional<String> label )
    {
        apiEnvironment.setLabel( StringUtil.normaliseLabel( label.orElse( null ) ) );
    }

    /**
     * Returns the number of seconds that the computer has been running.
     *
     * @return The computer's uptime.
     * @cc.since 1.2
     */
    @LuaFunction
    public final double clock()
    {
        return clock * 0.05;
    }

    /**
     * Returns the current time depending on the string passed in. This will
     * always be in the range [0.0, 24.0).
     *
     * * If called with {@code dan200.computercraft.ingame}, the current world time will be returned.
     * This is the default if nothing is passed.
     * * If called with {@code utc}, returns the hour of the day in UTC time.
     * * If called with {@code local}, returns the hour of the day in the
     * timezone the server is located in.
     *
     * This function can also be called with a table returned from {@link #date},
     * which will convert the date fields into a UNIX timestamp (number of
     * seconds since 1 January 1970).
     *
     * @param args The locale of the time, or a table filled by {@code os.date("*t")} to decode. Defaults to {@code dan200.computercraft.ingame} locale if not specified.
     * @return The hour of the selected locale, or a UNIX timestamp from the table, depending on the argument passed in.
     * @throws LuaException If an invalid locale is passed.
<<<<<<< HEAD
     * @cc.tparam [opt] string|table locale The locale of the time, or a table filled by {@code os.date("*t")} to decode. Defaults to {@code dan200.computercraft.ingame} locale if not specified.
=======
     * @cc.tparam [opt] string|table locale The locale of the time, or a table filled by {@code os.date("*t")} to decode. Defaults to {@code ingame} locale if not specified.
     * @cc.see textutils.formatTime To convert times into a user-readable string.
     * @cc.usage Print the current in-game time.
     * <pre>{@code
     * textutils.formatTime(os.time())
     * }</pre>
     * @cc.since 1.2
     * @cc.changed 1.80pr1 Add support for getting the local local and UTC time.
     * @cc.changed 1.82.0 Arguments are now case insensitive.
     * @cc.changed 1.83.0 {@link #time(IArguments)} now accepts table arguments and converts them to UNIX timestamps.
>>>>>>> 2aa70b49
     * @see #date To get a date table that can be converted with this function.
     */
    @LuaFunction
    public final Object time( IArguments args ) throws LuaException
    {
        Object value = args.get( 0 );
        if( value instanceof Map ) return LuaDateTime.fromTable( (Map<?, ?>) value );

        String param = args.optString( 0, "dan200.computercraft.ingame" );
        switch( param.toLowerCase( Locale.ROOT ) )
        {
            case "utc": // Get Hour of day (UTC)
                return getTimeForCalendar( Calendar.getInstance( TimeZone.getTimeZone( "UTC" ) ) );
            case "local": // Get Hour of day (local time)
                return getTimeForCalendar( Calendar.getInstance() );
            case "dan200.computercraft.ingame": // Get in-game hour
                return time;
            default:
                throw new LuaException( "Unsupported operation" );
        }
    }

    /**
     * Returns the day depending on the locale specified.
     *
     * * If called with {@code dan200.computercraft.ingame}, returns the number of days since the
     * world was created. This is the default.
     * * If called with {@code utc}, returns the number of days since 1 January
     * 1970 in the UTC timezone.
     * * If called with {@code local}, returns the number of days since 1
     * January 1970 in the server's local timezone.
     *
     * @param args The locale to get the day for. Defaults to {@code dan200.computercraft.ingame} if not set.
     * @return The day depending on the selected locale.
     * @throws LuaException If an invalid locale is passed.
     * @cc.since 1.48
     * @cc.changed 1.82.0 Arguments are now case insensitive.
     */
    @LuaFunction
    public final int day( Optional<String> args ) throws LuaException
    {
        switch( args.orElse( "dan200.computercraft.ingame" ).toLowerCase( Locale.ROOT ) )
        {
            case "utc":     // Get numbers of days since 1970-01-01 (utc)
                return getDayForCalendar( Calendar.getInstance( TimeZone.getTimeZone( "UTC" ) ) );
            case "local": // Get numbers of days since 1970-01-01 (local time)
                return getDayForCalendar( Calendar.getInstance() );
            case "dan200.computercraft.ingame":// Get game day
                return day;
            default:
                throw new LuaException( "Unsupported operation" );
        }
    }

    /**
     * Returns the number of milliseconds since an epoch depending on the locale.
     *
     * * If called with {@code dan200.computercraft.ingame}, returns the number of milliseconds since the
     * world was created. This is the default.
     * * If called with {@code utc}, returns the number of milliseconds since 1
     * January 1970 in the UTC timezone.
     * * If called with {@code local}, returns the number of milliseconds since 1
     * January 1970 in the server's local timezone.
     *
     * @param args The locale to get the milliseconds for. Defaults to {@code dan200.computercraft.ingame} if not set.
     * @return The milliseconds since the epoch depending on the selected locale.
     * @throws LuaException If an invalid locale is passed.
     * @cc.since 1.80pr1
     * @cc.usage Get the current time and use {@link #date} to convert it to a table.
     * <pre>{@code
     * -- Dividing by 1000 converts it from milliseconds to seconds.
     * local time = os.epoch("local") / 1000
     * local time_table = os.date("*t", time)
     * print(textutils.serialize(time_table))
     * }</pre>
     */
    @LuaFunction
    public final long epoch( Optional<String> args ) throws LuaException
    {
        switch( args.orElse( "dan200.computercraft.ingame" ).toLowerCase( Locale.ROOT ) )
        {
            case "utc":
            {
                // Get utc epoch
                Calendar c = Calendar.getInstance( TimeZone.getTimeZone( "UTC" ) );
                return getEpochForCalendar( c );
            }
            case "local":
            {
                // Get local epoch
                Calendar c = Calendar.getInstance();
                return getEpochForCalendar( c );
            }
            case "dan200.computercraft.ingame":
                // Get in-game epoch
                synchronized( alarms )
                {
                    return day * 86400000L + (long) (time * 3600000.0);
                }
            default:
                throw new LuaException( "Unsupported operation" );
        }
    }

    /**
     * Returns a date string (or table) using a specified format string and
     * optional time to format.
     *
     * The format string takes the same formats as C's {@code strftime} function
     * (http://www.cplusplus.com/reference/ctime/strftime/). In extension, it
     * can be prefixed with an exclamation mark ({@code !}) to use UTC time
     * instead of the server's local timezone.
     *
     * If the format is exactly {@code *t} (optionally prefixed with {@code !}), a
     * table will be returned instead. This table has fields for the year, month,
     * day, hour, minute, second, day of the week, day of the year, and whether
     * Daylight Savings Time is in effect. This table can be converted to a UNIX
     * timestamp (days since 1 January 1970) with {@link #date}.
     *
     * @param formatA The format of the string to return. This defaults to {@code %c}, which expands to a string similar to "Sat Dec 24 16:58:00 2011".
     * @param timeA   The time to convert to a string. This defaults to the current time.
     * @return The resulting format string.
     * @throws LuaException If an invalid format is passed.
     * @cc.since 1.83.0
     * @cc.usage Print the current date in a user-friendly string.
     * <pre>{@code
     * os.date("%A %d %B %Y") -- See the reference above!
     * }</pre>
     */
    @LuaFunction
    public final Object date( Optional<String> formatA, Optional<Long> timeA ) throws LuaException
    {
        String format = formatA.orElse( "%c" );
        long time = timeA.orElseGet( () -> Instant.now().getEpochSecond() );

        Instant instant = Instant.ofEpochSecond( time );
        ZonedDateTime date;
        ZoneOffset offset;
        if( format.startsWith( "!" ) )
        {
            offset = ZoneOffset.UTC;
            date = ZonedDateTime.ofInstant( instant, offset );
            format = format.substring( 1 );
        }
        else
        {
            ZoneId id = ZoneId.systemDefault();
            offset = id.getRules().getOffset( instant );
            date = ZonedDateTime.ofInstant( instant, id );
        }

        if( format.equals( "*t" ) ) return LuaDateTime.toTable( date, offset, instant );

        DateTimeFormatterBuilder formatter = new DateTimeFormatterBuilder();
        LuaDateTime.format( formatter, format, offset );
        return formatter.toFormatter( Locale.ROOT ).format( date );
    }

}<|MERGE_RESOLUTION|>--- conflicted
+++ resolved
@@ -329,10 +329,7 @@
      * @param args The locale of the time, or a table filled by {@code os.date("*t")} to decode. Defaults to {@code dan200.computercraft.ingame} locale if not specified.
      * @return The hour of the selected locale, or a UNIX timestamp from the table, depending on the argument passed in.
      * @throws LuaException If an invalid locale is passed.
-<<<<<<< HEAD
      * @cc.tparam [opt] string|table locale The locale of the time, or a table filled by {@code os.date("*t")} to decode. Defaults to {@code dan200.computercraft.ingame} locale if not specified.
-=======
-     * @cc.tparam [opt] string|table locale The locale of the time, or a table filled by {@code os.date("*t")} to decode. Defaults to {@code ingame} locale if not specified.
      * @cc.see textutils.formatTime To convert times into a user-readable string.
      * @cc.usage Print the current in-game time.
      * <pre>{@code
@@ -342,7 +339,6 @@
      * @cc.changed 1.80pr1 Add support for getting the local local and UTC time.
      * @cc.changed 1.82.0 Arguments are now case insensitive.
      * @cc.changed 1.83.0 {@link #time(IArguments)} now accepts table arguments and converts them to UNIX timestamps.
->>>>>>> 2aa70b49
      * @see #date To get a date table that can be converted with this function.
      */
     @LuaFunction
