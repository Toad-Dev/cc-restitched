/*
 * This file is part of the public ComputerCraft API - http://www.computercraft.info
 * Copyright Daniel Ratcliffe, 2011-2020. This API may be redistributed unmodified and in full only.
 * For help using the API, and posting your mods, visit the forums at computercraft.info.
 */
package dan200.computercraft.api.filesystem;

import dan200.computercraft.api.ComputerCraftAPI;
import dan200.computercraft.api.peripheral.IComputerAccess;
import net.minecraft.world.World;

import javax.annotation.Nonnull;
import java.io.IOException;
import java.nio.channels.ReadableByteChannel;
import java.nio.file.attribute.BasicFileAttributes;
import java.util.List;

/**
 * Represents a read only part of a virtual filesystem that can be mounted onto a computer using
 * {@link IComputerAccess#mount(String, IMount)}.
 *
 * Ready made implementations of this interface can be created using
 * {@link ComputerCraftAPI#createSaveDirMount(World, String, long)} or
 * {@link ComputerCraftAPI#createResourceMount(String, String)}, or you're free to implement it yourselves!
 *
 * @see ComputerCraftAPI#createSaveDirMount(World, String, long)
 * @see ComputerCraftAPI#createResourceMount(String, String)
 * @see IComputerAccess#mount(String, IMount)
 * @see IWritableMount
 */
public interface IMount
{
    /**
     * Returns whether a file with a given path exists or not.
     *
     * @param path A file path in normalised format, relative to the mount location. ie: "programs/myprogram"
     * @return If the file exists.
     * @throws IOException If an error occurs when checking the existence of the file.
     */
    boolean exists( @Nonnull String path ) throws IOException;

    /**
     * Returns whether a file with a given path is a directory or not.
     *
     * @param path A file path in normalised format, relative to the mount location. ie: "programs/myprograms".
     * @return If the file exists and is a directory
     * @throws IOException If an error occurs when checking whether the file is a directory.
     */
    boolean isDirectory( @Nonnull String path ) throws IOException;

    /**
     * Returns the file names of all the files in a directory.
     *
     * @param path     A file path in normalised format, relative to the mount location. ie: "programs/myprograms".
     * @param contents A list of strings. Add all the file names to this list.
     * @throws IOException If the file was not a directory, or could not be listed.
     */
    void list( @Nonnull String path, @Nonnull List<String> contents ) throws IOException;

    /**
     * Returns the size of a file with a given path, in bytes.
     *
     * @param path A file path in normalised format, relative to the mount location. ie: "programs/myprogram".
     * @return The size of the file, in bytes.
     * @throws IOException If the file does not exist, or its size could not be determined.
     */
    long getSize( @Nonnull String path ) throws IOException;

    /**
     * Opens a file with a given path, and returns an {@link ReadableByteChannel} representing its contents.
     *
     * @param path A file path in normalised format, relative to the mount location. ie: "programs/myprogram".
     * @return A channel representing the contents of the file. If the channel implements
     * {@link java.nio.channels.SeekableByteChannel}, one will be able to seek to arbitrary positions when using binary
     * mode.
     * @throws IOException If the file does not exist, or could not be opened.
     */
    @Nonnull
<<<<<<< HEAD
    ReadableByteChannel openForRead( @Nonnull String path ) throws IOException;
=======
    default ReadableByteChannel openChannelForRead( @Nonnull String path ) throws IOException
    {
        return Channels.newChannel( openForRead( path ) );
    }

    /**
     * Get attributes about the given file.
     *
     * @param path The path to query.
     * @return File attributes for the given file.
     * @throws IOException If the file does not exist, or attributes could not be fetched.
     */
    @Nonnull
    default BasicFileAttributes getAttributes( @Nonnull String path ) throws IOException
    {
        if( !exists( path ) ) throw new FileOperationException( path, "No such file" );
        return new FileAttributes( isDirectory( path ), getSize( path ) );
    }
>>>>>>> ee391ae9
}<|MERGE_RESOLUTION|>--- conflicted
+++ resolved
@@ -76,13 +76,7 @@
      * @throws IOException If the file does not exist, or could not be opened.
      */
     @Nonnull
-<<<<<<< HEAD
     ReadableByteChannel openForRead( @Nonnull String path ) throws IOException;
-=======
-    default ReadableByteChannel openChannelForRead( @Nonnull String path ) throws IOException
-    {
-        return Channels.newChannel( openForRead( path ) );
-    }
 
     /**
      * Get attributes about the given file.
@@ -97,5 +91,4 @@
         if( !exists( path ) ) throw new FileOperationException( path, "No such file" );
         return new FileAttributes( isDirectory( path ), getSize( path ) );
     }
->>>>>>> ee391ae9
 }