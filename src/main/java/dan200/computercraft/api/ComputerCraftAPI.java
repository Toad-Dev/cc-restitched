/*
 * This file is part of the public ComputerCraft API - http://www.computercraft.info
 * Copyright Daniel Ratcliffe, 2011-2019. This API may be redistributed unmodified and in full only.
 * For help using the API, and posting your mods, visit the forums at computercraft.info.
 */

package dan200.computercraft.api;

import dan200.computercraft.api.filesystem.IMount;
import dan200.computercraft.api.filesystem.IWritableMount;
import dan200.computercraft.api.lua.ILuaAPIFactory;
import dan200.computercraft.api.media.IMedia;
import dan200.computercraft.api.media.IMediaProvider;
import dan200.computercraft.api.network.IPacketNetwork;
import dan200.computercraft.api.network.wired.IWiredElement;
import dan200.computercraft.api.network.wired.IWiredNode;
import dan200.computercraft.api.peripheral.IComputerAccess;
import dan200.computercraft.api.peripheral.IPeripheral;
import dan200.computercraft.api.peripheral.IPeripheralProvider;
import dan200.computercraft.api.pocket.IPocketUpgrade;
import dan200.computercraft.api.redstone.IBundledRedstoneProvider;
import dan200.computercraft.api.turtle.ITurtleUpgrade;
import net.minecraft.util.math.BlockPos;
import net.minecraft.util.math.Direction;
import net.minecraft.world.BlockView;
import net.minecraft.world.World;
import net.minecraftforge.common.util.LazyOptional;

import javax.annotation.Nonnull;
import javax.annotation.Nullable;

/**
 * The static entry point to the ComputerCraft API.
 * Members in this class must be called after mod_ComputerCraft has been initialised,
 * but may be called before it is fully loaded.
 */
public final class ComputerCraftAPI
{
    @Nonnull
    public static String getInstalledVersion()
    {
        return getInstance().getInstalledVersion();
    }

    @Nonnull
    public static String getAPIVersion()
    {
        return "${version}";
    }

    /**
     * Creates a numbered directory in a subfolder of the save directory for a given world, and returns that number.
     *
     * Use in conjunction with createSaveDirMount() to create a unique place for your peripherals or media items to store files.
     *
     * @param world         The world for which the save dir should be created. This should be the server side world object.
     * @param parentSubPath The folder path within the save directory where the new directory should be created. eg: "computercraft/disk"
     * @return The numerical value of the name of the new folder, or -1 if the folder could not be created for some reason.
     *
     * eg: if createUniqueNumberedSaveDir( world, "computer/disk" ) was called returns 42, then "computer/disk/42" is now
     * available for writing.
     * @see #createSaveDirMount(World, String, long)
     */
    public static int createUniqueNumberedSaveDir( @Nonnull World world, @Nonnull String parentSubPath )
    {
        return getInstance().createUniqueNumberedSaveDir( world, parentSubPath );
    }

    /**
     * Creates a file system mount that maps to a subfolder of the save directory for a given world, and returns it.
     *
     * Use in conjunction with IComputerAccess.mount() or IComputerAccess.mountWritable() to mount a folder from the
     * users save directory onto a computers file system.
     *
     * @param world    The world for which the save dir can be found. This should be the server side world object.
     * @param subPath  The folder path within the save directory that the mount should map to. eg: "computer/disk/42".
     *                 Use createUniqueNumberedSaveDir() to create a new numbered folder to use.
     * @param capacity The amount of data that can be stored in the directory before it fills up, in bytes.
     * @return The mount, or null if it could be created for some reason. Use IComputerAccess.mount() or IComputerAccess.mountWritable()
     * to mount this on a Computers' file system.
     * @see #createUniqueNumberedSaveDir(World, String)
     * @see IComputerAccess#mount(String, IMount)
     * @see IComputerAccess#mountWritable(String, IWritableMount)
     * @see IMount
     * @see IWritableMount
     */
    @Nullable
    public static IWritableMount createSaveDirMount( @Nonnull World world, @Nonnull String subPath, long capacity )
    {
        return getInstance().createSaveDirMount( world, subPath, capacity );
    }

    /**
     * Creates a file system mount to a resource folder, and returns it.
     *
     * Use in conjunction with {@link IComputerAccess#mount} or {@link IComputerAccess#mountWritable} to mount a
     * resource folder onto a computer's file system.
     *
     * The files in this mount will be a combination of files in all mod jar, and data packs that contain
     * resources with the same domain and path.
     *
     * @param domain  The domain under which to look for resources. eg: "mymod".
     * @param subPath The subPath under which to look for resources. eg: "lua/myfiles".
     * @return The mount, or {@code null} if it could be created for some reason.
     * @see IComputerAccess#mount(String, IMount)
     * @see IComputerAccess#mountWritable(String, IWritableMount)
     * @see IMount
     */
    @Nullable
    public static IMount createResourceMount( @Nonnull String domain, @Nonnull String subPath )
    {
        return getInstance().createResourceMount( domain, subPath );
    }

    /**
     * Creates a file system mount to a resource folder, and returns it.
     *
     * Use in conjunction with {@link IComputerAccess#mount} or {@link IComputerAccess#mountWritable} to mount a
     * resource folder onto a computer's file system.
     *
     * The files in this mount will be a combination of files in all mod jar, and data packs that contain
     * resources with the same domain and path.
     *
     * @param klass   The mod class to which the files belong.
     * @param domain  The domain under which to look for resources. eg: "mymod".
     * @param subPath The subPath under which to look for resources. eg: "lua/myfiles".
     * @return The mount, or {@code null} if it could be created for some reason.
     * @see IComputerAccess#mount(String, IMount)
     * @see IComputerAccess#mountWritable(String, IWritableMount)
     * @see IMount
     * @deprecated Use {@link #createResourceMount(String, String)} instead.
     */
    @Nullable
    @Deprecated
    public static IMount createResourceMount( Class<?> klass, @Nonnull String domain, @Nonnull String subPath )
    {
        return getInstance().createResourceMount( domain, subPath );
    }

    /**
     * Registers a peripheral provider to convert blocks into {@link IPeripheral} implementations.
     *
     * @param provider The peripheral provider to register.
     * @see IPeripheral
     * @see IPeripheralProvider
     */
    public static void registerPeripheralProvider( @Nonnull IPeripheralProvider provider )
    {
        getInstance().registerPeripheralProvider( provider );
    }

    /**
     * Registers a new turtle turtle for use in ComputerCraft. After calling this,
     * users should be able to craft Turtles with your new turtle. It is recommended to call
     * this during the load() method of your mod.
     *
     * @param upgrade The turtle upgrade to register.
     * @see ITurtleUpgrade
     */
    public static void registerTurtleUpgrade( @Nonnull ITurtleUpgrade upgrade )
    {
        getInstance().registerTurtleUpgrade( upgrade );
    }

    /**
     * Registers a bundled redstone provider to provide bundled redstone output for blocks.
     *
     * @param provider The bundled redstone provider to register.
     * @see IBundledRedstoneProvider
     */
    public static void registerBundledRedstoneProvider( @Nonnull IBundledRedstoneProvider provider )
    {
        getInstance().registerBundledRedstoneProvider( provider );
    }

    /**
     * If there is a Computer or Turtle at a certain position in the world, get it's bundled redstone output.
     *
     * @param world The world this block is in.
     * @param pos   The position this block is at.
     * @param side  The side to extract the bundled redstone output from.
     * @return If there is a block capable of emitting bundled redstone at the location, it's signal (0-65535) will be returned.
     * If there is no block capable of emitting bundled redstone at the location, -1 will be returned.
     * @see IBundledRedstoneProvider
     */
    public static int getBundledRedstoneOutput( @Nonnull World world, @Nonnull BlockPos pos, @Nonnull Direction side )
    {
        return getInstance().getBundledRedstoneOutput( world, pos, side );
    }

    /**
     * Registers a media provider to provide {@link IMedia} implementations for Items
     *
     * @param provider The media provider to register.
     * @see IMediaProvider
     */
    public static void registerMediaProvider( @Nonnull IMediaProvider provider )
    {
        getInstance().registerMediaProvider( provider );
    }

    public static void registerPocketUpgrade( @Nonnull IPocketUpgrade upgrade )
    {
        getInstance().registerPocketUpgrade( upgrade );
    }

    /**
     * Attempt to get the game-wide wireless network.
     *
     * @return The global wireless network, or {@code null} if it could not be fetched.
     */
    public static IPacketNetwork getWirelessNetwork()
    {
        return getInstance().getWirelessNetwork();
    }

    public static void registerAPIFactory( @Nonnull ILuaAPIFactory factory )
    {
        getInstance().registerAPIFactory( factory );
    }

    /**
     * Construct a new wired node for a given wired element
     *
     * @param element The element to construct it for
     * @return The element's node
     * @see IWiredElement#getNode()
     */
    @Nonnull
    public static IWiredNode createWiredNodeForElement( @Nonnull IWiredElement element )
    {
        return getInstance().createWiredNodeForElement( element );
    }

    /**
     * Get the wired network element for a block in world
     *
     * @param world The world the block exists in
     * @param pos   The position the block exists in
     * @param side  The side to extract the network element from
     * @return The element's node
     * @see IWiredElement#getNode()
     */
<<<<<<< HEAD
    @Nullable
    public static IWiredElement getWiredElementAt( @Nonnull BlockView world, @Nonnull BlockPos pos, @Nonnull Direction side )
=======
    @Nonnull
    public static LazyOptional<IWiredElement> getWiredElementAt( @Nonnull IBlockReader world, @Nonnull BlockPos pos, @Nonnull EnumFacing side )
>>>>>>> 362dbd97
    {
        return getInstance().getWiredElementAt( world, pos, side );
    }

    private static IComputerCraftAPI instance;

    @Nonnull
    private static IComputerCraftAPI getInstance()
    {
        if( instance != null ) return instance;

        try
        {
            return instance = (IComputerCraftAPI) Class.forName( "dan200.computercraft.ComputerCraftAPIImpl" )
                .getField( "INSTANCE" ).get( null );
        }
        catch( ReflectiveOperationException e )
        {
            throw new IllegalStateException( "Cannot find ComputerCraft API", e );
        }
    }

    public interface IComputerCraftAPI
    {
        @Nonnull
        String getInstalledVersion();

        int createUniqueNumberedSaveDir( @Nonnull World world, @Nonnull String parentSubPath );

        @Nullable
        IWritableMount createSaveDirMount( @Nonnull World world, @Nonnull String subPath, long capacity );

        @Nullable
        IMount createResourceMount( @Nonnull String domain, @Nonnull String subPath );

        void registerPeripheralProvider( @Nonnull IPeripheralProvider provider );

        void registerTurtleUpgrade( @Nonnull ITurtleUpgrade upgrade );

        void registerBundledRedstoneProvider( @Nonnull IBundledRedstoneProvider provider );

        int getBundledRedstoneOutput( @Nonnull World world, @Nonnull BlockPos pos, @Nonnull Direction side );

        void registerMediaProvider( @Nonnull IMediaProvider provider );

        void registerPocketUpgrade( @Nonnull IPocketUpgrade upgrade );

        @Nonnull
        IPacketNetwork getWirelessNetwork();

        void registerAPIFactory( @Nonnull ILuaAPIFactory factory );

        @Nonnull
        IWiredNode createWiredNodeForElement( @Nonnull IWiredElement element );

<<<<<<< HEAD
        IWiredElement getWiredElementAt( @Nonnull BlockView world, @Nonnull BlockPos pos, @Nonnull Direction side );
=======
        @Nonnull
        LazyOptional<IWiredElement> getWiredElementAt( @Nonnull IBlockReader world, @Nonnull BlockPos pos, @Nonnull EnumFacing side );
>>>>>>> 362dbd97
    }
}<|MERGE_RESOLUTION|>--- conflicted
+++ resolved
@@ -24,7 +24,6 @@
 import net.minecraft.util.math.Direction;
 import net.minecraft.world.BlockView;
 import net.minecraft.world.World;
-import net.minecraftforge.common.util.LazyOptional;
 
 import javax.annotation.Nonnull;
 import javax.annotation.Nullable;
@@ -241,13 +240,8 @@
      * @return The element's node
      * @see IWiredElement#getNode()
      */
-<<<<<<< HEAD
     @Nullable
     public static IWiredElement getWiredElementAt( @Nonnull BlockView world, @Nonnull BlockPos pos, @Nonnull Direction side )
-=======
-    @Nonnull
-    public static LazyOptional<IWiredElement> getWiredElementAt( @Nonnull IBlockReader world, @Nonnull BlockPos pos, @Nonnull EnumFacing side )
->>>>>>> 362dbd97
     {
         return getInstance().getWiredElementAt( world, pos, side );
     }
@@ -303,11 +297,7 @@
         @Nonnull
         IWiredNode createWiredNodeForElement( @Nonnull IWiredElement element );
 
-<<<<<<< HEAD
+        @Nullable
         IWiredElement getWiredElementAt( @Nonnull BlockView world, @Nonnull BlockPos pos, @Nonnull Direction side );
-=======
-        @Nonnull
-        LazyOptional<IWiredElement> getWiredElementAt( @Nonnull IBlockReader world, @Nonnull BlockPos pos, @Nonnull EnumFacing side );
->>>>>>> 362dbd97
     }
 }