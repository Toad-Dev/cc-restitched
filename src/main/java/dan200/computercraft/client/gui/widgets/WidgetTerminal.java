/*
 * This file is part of ComputerCraft - http://www.computercraft.info
 * Copyright Daniel Ratcliffe, 2011-2022. Do not distribute without permission.
 * Send enquiries to dratcliffe@gmail.com
 */
package dan200.computercraft.client.gui.widgets;

import com.mojang.blaze3d.vertex.PoseStack;
<<<<<<< HEAD
=======
import com.mojang.blaze3d.vertex.Tesselator;
import com.mojang.math.Matrix4f;
>>>>>>> 41fa95bc
import dan200.computercraft.client.gui.FixedWidthFontRenderer;
import dan200.computercraft.client.render.RenderTypes;
import dan200.computercraft.core.terminal.Terminal;
import dan200.computercraft.shared.computer.core.ClientComputer;
import net.minecraft.SharedConstants;
import net.minecraft.client.Minecraft;
import net.minecraft.client.gui.components.AbstractWidget;
import net.minecraft.client.gui.narration.NarrationElementOutput;
import net.minecraft.client.renderer.MultiBufferSource;
import net.minecraft.network.chat.TextComponent;
import org.lwjgl.glfw.GLFW;

import javax.annotation.Nonnull;
import java.util.BitSet;

import static dan200.computercraft.client.gui.FixedWidthFontRenderer.FONT_HEIGHT;
import static dan200.computercraft.client.gui.FixedWidthFontRenderer.FONT_WIDTH;
import static dan200.computercraft.client.render.ComputerBorderRenderer.MARGIN;

public class WidgetTerminal extends AbstractWidget
{
    private static final float TERMINATE_TIME = 0.5f;

    private final ClientComputer computer;

    // The positions of the actual terminal
    private final int innerX;
    private final int innerY;
    private final int innerWidth;
    private final int innerHeight;

    private float terminateTimer = -1;
    private float rebootTimer = -1;
    private float shutdownTimer = -1;

    private int lastMouseButton = -1;
    private int lastMouseX = -1;
    private int lastMouseY = -1;

    private final BitSet keysDown = new BitSet( 256 );

    public WidgetTerminal( @Nonnull ClientComputer computer, int x, int y, int termWidth, int termHeight )
    {
        super( x, y, termWidth * FONT_WIDTH + MARGIN * 2, termHeight * FONT_HEIGHT + MARGIN * 2, TextComponent.EMPTY );

        this.computer = computer;

        innerX = x + MARGIN;
        innerY = y + MARGIN;
        innerWidth = termWidth * FONT_WIDTH;
        innerHeight = termHeight * FONT_HEIGHT;
    }

    @Override
    public boolean charTyped( char ch, int modifiers )
    {
        if( ch >= 32 && ch <= 126 || ch >= 160 && ch <= 255 ) // printable chars in byte range
        {
            // Queue the "char" event
            computer.queueEvent( "char", new Object[] { Character.toString( ch ) } );
        }

        return true;
    }

    @Override
    public boolean keyPressed( int key, int scancode, int modifiers )
    {
        if( key == GLFW.GLFW_KEY_ESCAPE ) return false;
        if( (modifiers & GLFW.GLFW_MOD_CONTROL) != 0 )
        {
            switch( key )
            {
                case GLFW.GLFW_KEY_T:
                    if( terminateTimer < 0 ) terminateTimer = 0;
                    return true;
                case GLFW.GLFW_KEY_S:
                    if( shutdownTimer < 0 ) shutdownTimer = 0;
                    return true;
                case GLFW.GLFW_KEY_R:
                    if( rebootTimer < 0 ) rebootTimer = 0;
                    return true;

                case GLFW.GLFW_KEY_V:
                    // Ctrl+V for paste
                    String clipboard = Minecraft.getInstance().keyboardHandler.getClipboard();
                    if( clipboard != null )
                    {
                        // Clip to the first occurrence of \r or \n
                        int newLineIndex1 = clipboard.indexOf( "\r" );
                        int newLineIndex2 = clipboard.indexOf( "\n" );
                        if( newLineIndex1 >= 0 && newLineIndex2 >= 0 )
                        {
                            clipboard = clipboard.substring( 0, Math.min( newLineIndex1, newLineIndex2 ) );
                        }
                        else if( newLineIndex1 >= 0 )
                        {
                            clipboard = clipboard.substring( 0, newLineIndex1 );
                        }
                        else if( newLineIndex2 >= 0 )
                        {
                            clipboard = clipboard.substring( 0, newLineIndex2 );
                        }

                        // Filter the string
                        clipboard = SharedConstants.filterText( clipboard );
                        if( !clipboard.isEmpty() )
                        {
                            // Clip to 512 characters and queue the event
                            if( clipboard.length() > 512 ) clipboard = clipboard.substring( 0, 512 );
                            computer.queueEvent( "paste", new Object[] { clipboard } );
                        }

                        return true;
                    }
            }
        }

        if( key >= 0 && terminateTimer < 0 && rebootTimer < 0 && shutdownTimer < 0 )
        {
            // Queue the "key" event and add to the down set
            boolean repeat = keysDown.get( key );
            keysDown.set( key );
            computer.keyDown( key, repeat );
        }

        return true;
    }

    @Override
    public boolean keyReleased( int key, int scancode, int modifiers )
    {
        // Queue the "key_up" event and remove from the down set
        if( key >= 0 && keysDown.get( key ) )
        {
            keysDown.set( key, false );
            computer.keyUp( key );
        }

        switch( key )
        {
            case GLFW.GLFW_KEY_T:
                terminateTimer = -1;
                break;
            case GLFW.GLFW_KEY_R:
                rebootTimer = -1;
                break;
            case GLFW.GLFW_KEY_S:
                shutdownTimer = -1;
                break;
            case GLFW.GLFW_KEY_LEFT_CONTROL:
            case GLFW.GLFW_KEY_RIGHT_CONTROL:
                terminateTimer = rebootTimer = shutdownTimer = -1;
                break;
        }

        return true;
    }

    @Override
    public boolean mouseClicked( double mouseX, double mouseY, int button )
    {
        if( !inTermRegion( mouseX, mouseY ) ) return false;
        if( !computer.isColour() || button < 0 || button > 2 ) return false;

        Terminal term = computer.getTerminal();
        if( term != null )
        {
            int charX = (int) ((mouseX - innerX) / FONT_WIDTH);
            int charY = (int) ((mouseY - innerY) / FONT_HEIGHT);
            charX = Math.min( Math.max( charX, 0 ), term.getWidth() - 1 );
            charY = Math.min( Math.max( charY, 0 ), term.getHeight() - 1 );

            computer.mouseClick( button + 1, charX + 1, charY + 1 );

            lastMouseButton = button;
            lastMouseX = charX;
            lastMouseY = charY;
        }

        return true;
    }

    @Override
    public boolean mouseReleased( double mouseX, double mouseY, int button )
    {
        if( !inTermRegion( mouseX, mouseY ) ) return false;
        if( !computer.isColour() || button < 0 || button > 2 ) return false;

        Terminal term = computer.getTerminal();
        if( term != null )
        {
            int charX = (int) ((mouseX - innerX) / FONT_WIDTH);
            int charY = (int) ((mouseY - innerY) / FONT_HEIGHT);
            charX = Math.min( Math.max( charX, 0 ), term.getWidth() - 1 );
            charY = Math.min( Math.max( charY, 0 ), term.getHeight() - 1 );

            if( lastMouseButton == button )
            {
                computer.mouseUp( lastMouseButton + 1, charX + 1, charY + 1 );
                lastMouseButton = -1;
            }

            lastMouseX = charX;
            lastMouseY = charY;
        }

        return false;
    }

    @Override
    public boolean mouseDragged( double mouseX, double mouseY, int button, double v2, double v3 )
    {
        if( !inTermRegion( mouseX, mouseY ) ) return false;
        if( !computer.isColour() || button < 0 || button > 2 ) return false;

        Terminal term = computer.getTerminal();
        if( term != null )
        {
            int charX = (int) ((mouseX - innerX) / FONT_WIDTH);
            int charY = (int) ((mouseY - innerY) / FONT_HEIGHT);
            charX = Math.min( Math.max( charX, 0 ), term.getWidth() - 1 );
            charY = Math.min( Math.max( charY, 0 ), term.getHeight() - 1 );

            if( button == lastMouseButton && (charX != lastMouseX || charY != lastMouseY) )
            {
                computer.mouseDrag( button + 1, charX + 1, charY + 1 );
                lastMouseX = charX;
                lastMouseY = charY;
            }
        }

        return false;
    }

    @Override
    public boolean mouseScrolled( double mouseX, double mouseY, double delta )
    {
        if( !inTermRegion( mouseX, mouseY ) ) return false;
        if( !computer.isColour() || delta == 0 ) return false;

        Terminal term = computer.getTerminal();
        if( term != null )
        {
            int charX = (int) ((mouseX - innerX) / FONT_WIDTH);
            int charY = (int) ((mouseY - innerY) / FONT_HEIGHT);
            charX = Math.min( Math.max( charX, 0 ), term.getWidth() - 1 );
            charY = Math.min( Math.max( charY, 0 ), term.getHeight() - 1 );

            computer.mouseScroll( delta < 0 ? 1 : -1, charX + 1, charY + 1 );

            lastMouseX = charX;
            lastMouseY = charY;
        }

        return true;
    }

    private boolean inTermRegion( double mouseX, double mouseY )
    {
        return active && visible && mouseX >= innerX && mouseY >= innerY && mouseX < innerX + innerWidth && mouseY < innerY + innerHeight;
    }

    public void update()
    {
        if( terminateTimer >= 0 && terminateTimer < TERMINATE_TIME && (terminateTimer += 0.05f) > TERMINATE_TIME )
        {
            computer.queueEvent( "terminate" );
        }

        if( shutdownTimer >= 0 && shutdownTimer < TERMINATE_TIME && (shutdownTimer += 0.05f) > TERMINATE_TIME )
        {
            computer.shutdown();
        }

        if( rebootTimer >= 0 && rebootTimer < TERMINATE_TIME && (rebootTimer += 0.05f) > TERMINATE_TIME )
        {
            computer.reboot();
        }
    }

    @Override
    public void onFocusedChanged( boolean focused )
    {
        if( !focused )
        {
            // When blurring, we should make all keys go up
            for( int key = 0; key < keysDown.size(); key++ )
            {
                if( keysDown.get( key ) ) computer.keyUp( key );
            }
            keysDown.clear();

            // When blurring, we should make the last mouse button go up
            if( lastMouseButton > 0 )
            {
                computer.mouseUp( lastMouseButton + 1, lastMouseX + 1, lastMouseY + 1 );
                lastMouseButton = -1;
            }

            shutdownTimer = terminateTimer = rebootTimer = -1;
        }
    }

    @Override
    public void render( @Nonnull PoseStack transform, int mouseX, int mouseY, float partialTicks )
    {
        if( !visible ) return;
        Terminal terminal = computer.getTerminal();

        var bufferSource = MultiBufferSource.immediate( Tesselator.getInstance().getBuilder() );
        var emitter = FixedWidthFontRenderer.toVertexConsumer( matrix, bufferSource.getBuffer( RenderTypes.TERMINAL_WITH_DEPTH ) );

        if( terminal != null )
        {
<<<<<<< HEAD
            FixedWidthFontRenderer.drawTerminalImmediate( transform, innerX, innerY, terminal, !computer.isColour(), MARGIN, MARGIN, MARGIN, MARGIN );
        }
        else
        {
            FixedWidthFontRenderer.drawEmptyTerminalImmediate( transform, x, y, width, height );
=======
            boolean greyscale = !computer.isColour();
            FixedWidthFontRenderer.drawTerminal(
                emitter,
                (float) innerX, (float) innerY, terminal, greyscale, (float) MARGIN, (float) MARGIN, (float) MARGIN, (float) MARGIN
            );
        }
        else
        {
            FixedWidthFontRenderer.drawEmptyTerminal( emitter, (float) x, (float) y, (float) width, (float) height );
>>>>>>> 41fa95bc
        }

        bufferSource.endBatch();
    }

    @Override
    public void updateNarration( @Nonnull NarrationElementOutput output )
    {
        // I'm not sure what the right option is here.
    }

    public static int getWidth( int termWidth )
    {
        return termWidth * FONT_WIDTH + MARGIN * 2;
    }

    public static int getHeight( int termHeight )
    {
        return termHeight * FONT_HEIGHT + MARGIN * 2;
    }
}<|MERGE_RESOLUTION|>--- conflicted
+++ resolved
@@ -6,11 +6,7 @@
 package dan200.computercraft.client.gui.widgets;
 
 import com.mojang.blaze3d.vertex.PoseStack;
-<<<<<<< HEAD
-=======
 import com.mojang.blaze3d.vertex.Tesselator;
-import com.mojang.math.Matrix4f;
->>>>>>> 41fa95bc
 import dan200.computercraft.client.gui.FixedWidthFontRenderer;
 import dan200.computercraft.client.render.RenderTypes;
 import dan200.computercraft.core.terminal.Terminal;
@@ -322,17 +318,10 @@
         Terminal terminal = computer.getTerminal();
 
         var bufferSource = MultiBufferSource.immediate( Tesselator.getInstance().getBuilder() );
-        var emitter = FixedWidthFontRenderer.toVertexConsumer( matrix, bufferSource.getBuffer( RenderTypes.TERMINAL_WITH_DEPTH ) );
+        var emitter = FixedWidthFontRenderer.toVertexConsumer( transform, bufferSource.getBuffer( RenderTypes.GUI_TERMINAL ) );
 
         if( terminal != null )
         {
-<<<<<<< HEAD
-            FixedWidthFontRenderer.drawTerminalImmediate( transform, innerX, innerY, terminal, !computer.isColour(), MARGIN, MARGIN, MARGIN, MARGIN );
-        }
-        else
-        {
-            FixedWidthFontRenderer.drawEmptyTerminalImmediate( transform, x, y, width, height );
-=======
             boolean greyscale = !computer.isColour();
             FixedWidthFontRenderer.drawTerminal(
                 emitter,
@@ -342,7 +331,6 @@
         else
         {
             FixedWidthFontRenderer.drawEmptyTerminal( emitter, (float) x, (float) y, (float) width, (float) height );
->>>>>>> 41fa95bc
         }
 
         bufferSource.endBatch();
