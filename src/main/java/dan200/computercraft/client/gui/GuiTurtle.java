--- conflicted
+++ resolved
@@ -64,13 +64,13 @@
         terminalWrapper = new WidgetWrapper( terminal, 2 + 8 + leftPos, 2 + 8 + topPos, termPxWidth, termPxHeight );
 
         children.add( terminalWrapper );
-        setListener( terminalWrapper );
+        setFocused( terminalWrapper );
     }
 
     @Override
-    public void onClose()
+    public void removed()
     {
-        super.onClose();
+        super.removed();
         children.remove( terminal );
         terminal = null;
         minecraft.keyboardHandler.setSendRepeatsToGui( false );
@@ -87,16 +87,16 @@
     public boolean keyPressed( int key, int scancode, int modifiers )
     {
         // Forward the tab key to the terminal, rather than moving between controls.
-        if( key == GLFW.GLFW_KEY_TAB && getListener() != null && getListener() == terminalWrapper )
+        if( key == GLFW.GLFW_KEY_TAB && getFocused() != null && getFocused() == terminalWrapper )
         {
-            return getListener().keyPressed( key, scancode, modifiers );
+            return getFocused().keyPressed( key, scancode, modifiers );
         }
 
         return super.keyPressed( key, scancode, modifiers );
     }
 
     @Override
-    protected void drawGuiContainerBackgroundLayer( @Nonnull MatrixStack transform, float partialTicks, int mouseX, int mouseY )
+    protected void renderBg( @Nonnull MatrixStack transform, float partialTicks, int mouseX, int mouseY )
     {
         // Draw term
         ResourceLocation texture = m_family == ComputerFamily.ADVANCED ? BACKGROUND_ADVANCED : BACKGROUND_NORMAL;
@@ -104,8 +104,8 @@
 
         // Draw border/inventory
         RenderSystem.color4f( 1.0F, 1.0F, 1.0F, 1.0F );
-        minecraft.getTextureManager().bindTexture( texture );
-        blit( transform, guiLeft, guiTop, 0, 0, xSize, ySize );
+        minecraft.getTextureManager().bind( texture );
+        blit( transform, leftPos, topPos, 0, 0, imageWidth, imageHeight );
 
         // Draw selection slot
         int slot = m_container.getSelectedSlot();
@@ -113,57 +113,31 @@
         {
             int slotX = slot % 4;
             int slotY = slot / 4;
-<<<<<<< HEAD
             blit( transform,
-                guiLeft + ContainerTurtle.TURTLE_START_X - 2 + slotX * 18,
-                guiTop + ContainerTurtle.PLAYER_START_Y - 2 + slotY * 18,
+                leftPos + ContainerTurtle.TURTLE_START_X - 2 + slotX * 18,
+                topPos + ContainerTurtle.PLAYER_START_Y - 2 + slotY * 18,
                 0, 217, 24, 24
             );
-=======
-            minecraft.getTextureManager().bind( advanced ? BACKGROUND_ADVANCED : BACKGROUND_NORMAL );
-            blit( leftPos + ContainerTurtle.TURTLE_START_X - 2 + slotX * 18, topPos + ContainerTurtle.PLAYER_START_Y - 2 + slotY * 18, 0, 217, 24, 24 );
->>>>>>> 34b5ede3
         }
     }
 
     @Override
-<<<<<<< HEAD
     public void render( @Nonnull MatrixStack stack, int mouseX, int mouseY, float partialTicks )
     {
         renderBackground( stack );
         super.render( stack, mouseX, mouseY, partialTicks );
-        renderHoveredTooltip( stack, mouseX, mouseY );
-=======
-    protected void renderBg( float partialTicks, int mouseX, int mouseY )
-    {
-        // Draw term
-        boolean advanced = m_family == ComputerFamily.ADVANCED;
-        terminal.draw( terminalWrapper.getX(), terminalWrapper.getY() );
-
-        // Draw border/inventory
-        RenderSystem.color4f( 1.0F, 1.0F, 1.0F, 1.0F );
-        minecraft.getTextureManager().bind( advanced ? BACKGROUND_ADVANCED : BACKGROUND_NORMAL );
-        blit( leftPos, topPos, 0, 0, imageWidth, imageHeight );
-
-        drawSelectionSlot( advanced );
->>>>>>> 34b5ede3
+        renderTooltip( stack, mouseX, mouseY );
     }
 
     @Override
     public boolean mouseDragged( double x, double y, int button, double deltaX, double deltaY )
     {
-<<<<<<< HEAD
-        return (getListener() != null && getListener().mouseDragged( x, y, button, deltaX, deltaY ))
+        return (getFocused() != null && getFocused().mouseDragged( x, y, button, deltaX, deltaY ))
             || super.mouseDragged( x, y, button, deltaX, deltaY );
-=======
-        renderBackground();
-        super.render( mouseX, mouseY, partialTicks );
-        renderTooltip( mouseX, mouseY );
->>>>>>> 34b5ede3
     }
 
     @Override
-    protected void drawGuiContainerForegroundLayer( @Nonnull MatrixStack transform, int mouseX, int mouseY )
+    protected void renderLabels( @Nonnull MatrixStack transform, int mouseX, int mouseY )
     {
         // Skip rendering labels.
     }
