--- conflicted
+++ resolved
@@ -99,7 +99,7 @@
     protected void renderBg( @Nonnull MatrixStack transform, float partialTicks, int mouseX, int mouseY )
     {
         // Draw term
-        ResourceLocation texture = m_family == ComputerFamily.ADVANCED ? BACKGROUND_ADVANCED : BACKGROUND_NORMAL;
+        ResourceLocation texture = family == ComputerFamily.ADVANCED ? BACKGROUND_ADVANCED : BACKGROUND_NORMAL;
         terminal.draw( terminalWrapper.getX(), terminalWrapper.getY() );
 
         // Draw border/inventory
@@ -124,22 +124,9 @@
     @Override
     public void render( @Nonnull MatrixStack stack, int mouseX, int mouseY, float partialTicks )
     {
-<<<<<<< HEAD
         renderBackground( stack );
         super.render( stack, mouseX, mouseY, partialTicks );
         renderTooltip( stack, mouseX, mouseY );
-=======
-        // Draw term
-        boolean advanced = family == ComputerFamily.ADVANCED;
-        terminal.draw( terminalWrapper.getX(), terminalWrapper.getY() );
-
-        // Draw border/inventory
-        RenderSystem.color4f( 1.0F, 1.0F, 1.0F, 1.0F );
-        minecraft.getTextureManager().bind( advanced ? BACKGROUND_ADVANCED : BACKGROUND_NORMAL );
-        blit( leftPos, topPos, 0, 0, imageWidth, imageHeight );
-
-        drawSelectionSlot( advanced );
->>>>>>> ee27d8f0
     }
 
     @Override
