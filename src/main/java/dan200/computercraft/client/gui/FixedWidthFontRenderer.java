/*
 * This file is part of ComputerCraft - http://www.computercraft.info
 * Copyright Daniel Ratcliffe, 2011-2021. Do not distribute without permission.
 * Send enquiries to dratcliffe@gmail.com
 */

package dan200.computercraft.client.gui;

import com.mojang.blaze3d.systems.RenderSystem;
import dan200.computercraft.ComputerCraft;
import dan200.computercraft.client.FrameInfo;
import dan200.computercraft.client.render.MonitorTextureBufferShader;
import dan200.computercraft.client.render.RenderTypes;
import dan200.computercraft.core.terminal.Terminal;
import dan200.computercraft.core.terminal.TextBuffer;
//import dan200.computercraft.fabric.mixin.RenderLayerAccessor;
import dan200.computercraft.shared.util.Colour;
import dan200.computercraft.shared.util.Palette;
import net.minecraft.client.MinecraftClient;
import net.minecraft.client.render.*;
import net.minecraft.util.math.AffineTransformation;
import net.minecraft.util.Identifier;
import net.minecraft.util.math.Matrix4f;
import org.lwjgl.opengl.GL11;

import javax.annotation.Nonnull;
import javax.annotation.Nullable;

public final class FixedWidthFontRenderer
{
    public static final int FONT_HEIGHT = 9;
    public static final int FONT_WIDTH = 6;
    public static final float WIDTH = 256.0f;
    public static final float BACKGROUND_START = (WIDTH - 6.0f) / WIDTH;
    public static final float BACKGROUND_END = (WIDTH - 4.0f) / WIDTH;
    private static final Matrix4f IDENTITY = AffineTransformation.identity()
        .getMatrix();
    public static final Identifier FONT = new Identifier( "computercraft", "textures/gui/term_font.png" );
//    public static final RenderLayer TYPE = Type.MAIN;
//    public static final RenderLayer MONITOR_TBO = Type.MONITOR_TBO;
//    public static final Shader FONT_SHADER = new Shader();


    private FixedWidthFontRenderer()
    {
    }

<<<<<<< HEAD
    public static void drawString( @Nonnull Matrix4f transform, @Nonnull VertexConsumer renderer, float x, float y, @Nonnull TextBuffer text,
=======
    public static void drawString( float x, float y, @Nonnull TextBuffer text, @Nonnull TextBuffer textColour, @Nullable TextBuffer backgroundColour,
                                   @Nonnull Palette palette, boolean greyscale, float leftMarginSize, float rightMarginSize )
    {
        bindFont();

//        VertexConsumerProvider.Immediate renderer = MinecraftClient.getInstance()
//            .getBufferBuilders()
//            .getEntityVertexConsumers();
        BufferBuilder buffer = Tessellator.getInstance().getBuffer();
        buffer.begin( VertexFormat.DrawMode.TRIANGLES, VertexFormats.POSITION_COLOR_TEXTURE );
        drawString( IDENTITY,
            buffer,
            x,
            y,
            text,
            textColour,
            backgroundColour,
            palette,
            greyscale,
            leftMarginSize,
            rightMarginSize );
//        renderer.draw();
//        buffer.end();
        Tessellator.getInstance().draw();
    }

    private static void bindFont()
    {
        MinecraftClient.getInstance()
            .getTextureManager()
            .bindTexture( FONT );
        RenderSystem.texParameter( GL11.GL_TEXTURE_2D, GL11.GL_TEXTURE_WRAP_S, GL11.GL_CLAMP );
    }

    public static void drawString( @Nonnull Matrix4f transform, @Nonnull BufferBuilder renderer, float x, float y, @Nonnull TextBuffer text,
>>>>>>> dda5236d
                                   @Nonnull TextBuffer textColour, @Nullable TextBuffer backgroundColour, @Nonnull Palette palette, boolean greyscale,
                                   float leftMarginSize, float rightMarginSize )
    {
        if( backgroundColour != null )
        {
            drawBackground( transform, renderer, x, y, backgroundColour, palette, greyscale, leftMarginSize, rightMarginSize, FONT_HEIGHT );
        }

        for( int i = 0; i < text.length(); i++ )
        {
            double[] colour = palette.getColour( getColour( textColour.charAt( i ), Colour.BLACK ) );
            float r, g, b;
            if( greyscale )
            {
                r = g = b = toGreyscale( colour );
            }
            else
            {
                r = (float) colour[0];
                g = (float) colour[1];
                b = (float) colour[2];
            }

            // Draw char
            int index = text.charAt( i );
            if( index > 255 )
            {
                index = '?';
            }
            drawChar( transform, renderer, x + i * FONT_WIDTH, y, index, r, g, b );
        }

    }

    private static void drawBackground( @Nonnull Matrix4f transform, @Nonnull BufferBuilder renderer, float x, float y,
                                        @Nonnull TextBuffer backgroundColour, @Nonnull Palette palette, boolean greyscale, float leftMarginSize,
                                        float rightMarginSize, float height )
    {
        if( leftMarginSize > 0 )
        {
            drawQuad( transform, renderer, x - leftMarginSize, y, leftMarginSize, height, palette, greyscale, backgroundColour.charAt( 0 ) );
        }

        if( rightMarginSize > 0 )
        {
            drawQuad( transform,
                renderer,
                x + backgroundColour.length() * FONT_WIDTH,
                y,
                rightMarginSize,
                height,
                palette,
                greyscale,
                backgroundColour.charAt( backgroundColour.length() - 1 ) );
        }

        // Batch together runs of identical background cells.
        int blockStart = 0;
        char blockColour = '\0';
        for( int i = 0; i < backgroundColour.length(); i++ )
        {
            char colourIndex = backgroundColour.charAt( i );
            if( colourIndex == blockColour )
            {
                continue;
            }

            if( blockColour != '\0' )
            {
                drawQuad( transform, renderer, x + blockStart * FONT_WIDTH, y, FONT_WIDTH * (i - blockStart), height, palette, greyscale, blockColour );
            }

            blockColour = colourIndex;
            blockStart = i;
        }

        if( blockColour != '\0' )
        {
            drawQuad( transform,
                renderer,
                x + blockStart * FONT_WIDTH,
                y,
                FONT_WIDTH * (backgroundColour.length() - blockStart),
                height,
                palette,
                greyscale,
                blockColour );
        }
    }

    public static int getColour( char c, Colour def )
    {
        return 15 - Terminal.getColour( c, def );
    }

    public static float toGreyscale( double[] rgb )
    {
        return (float) ((rgb[0] + rgb[1] + rgb[2]) / 3);
    }

    private static void drawChar( Matrix4f transform, BufferBuilder buffer, float x, float y, int index, float r, float g, float b )
    {
        // Short circuit to avoid the common case - the texture should be blank here after all.
        if( index == '\0' || index == ' ' )
        {
            return;
        }

        int column = index % 16;
        int row = index / 16;

        int xStart = 1 + column * (FONT_WIDTH + 2);
        int yStart = 1 + row * (FONT_HEIGHT + 2);

        buffer.vertex( transform, x, y, 0f )
            .color( r, g, b, 1.0f )
            .texture( xStart / WIDTH, yStart / WIDTH )
            .next();
        buffer.vertex( transform, x, y + FONT_HEIGHT, 0f )
            .color( r, g, b, 1.0f )
            .texture( xStart / WIDTH, (yStart + FONT_HEIGHT) / WIDTH )
            .next();
        buffer.vertex( transform, x + FONT_WIDTH, y, 0f )
            .color( r, g, b, 1.0f )
            .texture( (xStart + FONT_WIDTH) / WIDTH, yStart / WIDTH )
            .next();
        buffer.vertex( transform, x + FONT_WIDTH, y, 0f )
            .color( r, g, b, 1.0f )
            .texture( (xStart + FONT_WIDTH) / WIDTH, yStart / WIDTH )
            .next();
        buffer.vertex( transform, x, y + FONT_HEIGHT, 0f )
            .color( r, g, b, 1.0f )
            .texture( xStart / WIDTH, (yStart + FONT_HEIGHT) / WIDTH )
            .next();
        buffer.vertex( transform, x + FONT_WIDTH, y + FONT_HEIGHT, 0f )
            .color( r, g, b, 1.0f )
            .texture( (xStart + FONT_WIDTH) / WIDTH, (yStart + FONT_HEIGHT) / WIDTH )
            .next();
    }

    private static void drawQuad( Matrix4f transform, BufferBuilder buffer, float x, float y, float width, float height, Palette palette,
                                  boolean greyscale, char colourIndex )
    {
        double[] colour = palette.getColour( getColour( colourIndex, Colour.BLACK ) );
        float r, g, b;
        if( greyscale )
        {
            r = g = b = toGreyscale( colour );
        }
        else
        {
            r = (float) colour[0];
            g = (float) colour[1];
            b = (float) colour[2];
        }

        drawQuad( transform, buffer, x, y, width, height, r, g, b );
    }

    private static void drawQuad( Matrix4f transform, BufferBuilder buffer, float x, float y, float width, float height, float r, float g, float b )
    {
        buffer.vertex( transform, x, y, 0 )
            .color( r, g, b, 1.0f )
            .texture( BACKGROUND_START, BACKGROUND_START )
            .next();
        buffer.vertex( transform, x, y + height, 0 )
            .color( r, g, b, 1.0f )
            .texture( BACKGROUND_START, BACKGROUND_END )
            .next();
        buffer.vertex( transform, x + width, y, 0 )
            .color( r, g, b, 1.0f )
            .texture( BACKGROUND_END, BACKGROUND_START )
            .next();
        buffer.vertex( transform, x + width, y, 0 )
            .color( r, g, b, 1.0f )
            .texture( BACKGROUND_END, BACKGROUND_START )
            .next();
        buffer.vertex( transform, x, y + height, 0 )
            .color( r, g, b, 1.0f )
            .texture( BACKGROUND_START, BACKGROUND_END )
            .next();
        buffer.vertex( transform, x + width, y + height, 0 )
            .color( r, g, b, 1.0f )
            .texture( BACKGROUND_END, BACKGROUND_END )
            .next();
    }

    public static void drawTerminalWithoutCursor( @Nonnull Matrix4f transform, @Nonnull BufferBuilder buffer, float x, float y,
                                                  @Nonnull Terminal terminal, boolean greyscale, float topMarginSize, float bottomMarginSize,
                                                  float leftMarginSize, float rightMarginSize )
    {
        Palette palette = terminal.getPalette();
        int height = terminal.getHeight();

        // Top and bottom margins
        drawBackground( transform,
            buffer,
            x,
            y - topMarginSize,
            terminal.getBackgroundColourLine( 0 ),
            palette,
            greyscale,
            leftMarginSize,
            rightMarginSize,
            topMarginSize );

        drawBackground( transform,
            buffer,
            x,
            y + height * FONT_HEIGHT,
            terminal.getBackgroundColourLine( height - 1 ),
            palette,
            greyscale,
            leftMarginSize,
            rightMarginSize,
            bottomMarginSize );

        // The main text
        for( int i = 0; i < height; i++ )
        {
            drawString( transform,
                buffer,
                x,
                y + FixedWidthFontRenderer.FONT_HEIGHT * i,
                terminal.getLine( i ),
                terminal.getTextColourLine( i ),
                terminal.getBackgroundColourLine( i ),
                palette,
                greyscale,
                leftMarginSize,
                rightMarginSize );
        }
    }

    public static void drawCursor( @Nonnull Matrix4f transform, @Nonnull BufferBuilder buffer, float x, float y, @Nonnull Terminal terminal,
                                   boolean greyscale )
    {
        Palette palette = terminal.getPalette();
        int width = terminal.getWidth();
        int height = terminal.getHeight();

        int cursorX = terminal.getCursorX();
        int cursorY = terminal.getCursorY();
        if( terminal.getCursorBlink() && cursorX >= 0 && cursorX < width && cursorY >= 0 && cursorY < height && FrameInfo.getGlobalCursorBlink() )
        {
            double[] colour = palette.getColour( 15 - terminal.getTextColour() );
            float r, g, b;
            if( greyscale )
            {
                r = g = b = toGreyscale( colour );
            }
            else
            {
                r = (float) colour[0];
                g = (float) colour[1];
                b = (float) colour[2];
            }

            drawChar( transform, buffer, x + cursorX * FONT_WIDTH, y + cursorY * FONT_HEIGHT, '_', r, g, b );
        }
    }

    public static void drawTerminal( @Nonnull Matrix4f transform, @Nonnull BufferBuilder buffer, float x, float y, @Nonnull Terminal terminal,
                                     boolean greyscale, float topMarginSize, float bottomMarginSize, float leftMarginSize, float rightMarginSize )
    {
        drawTerminalWithoutCursor( transform, buffer, x, y, terminal, greyscale, topMarginSize, bottomMarginSize, leftMarginSize, rightMarginSize );
        drawCursor( transform, buffer, x, y, terminal, greyscale );
    }

    public static void drawTerminal( @Nonnull Matrix4f transform, float x, float y, @Nonnull Terminal terminal, boolean greyscale, float topMarginSize,
                                     float bottomMarginSize, float leftMarginSize, float rightMarginSize )
    {
//        bindFont();

<<<<<<< HEAD
        VertexConsumerProvider.Immediate renderer = MinecraftClient.getInstance()
            .getBufferBuilders()
            .getEntityVertexConsumers();
        VertexConsumer buffer = renderer.getBuffer( RenderTypes.TERMINAL_WITH_DEPTH );
=======
//        VertexConsumerProvider.Immediate renderer = MinecraftClient.getInstance()
//            .getBufferBuilders()
//            .getEntityVertexConsumers();
        BufferBuilder buffer = Tessellator.getInstance().getBuffer();
        buffer.begin( VertexFormat.DrawMode.TRIANGLES, VertexFormats.POSITION_COLOR_TEXTURE );
>>>>>>> dda5236d
        drawTerminal( transform, buffer, x, y, terminal, greyscale, topMarginSize, bottomMarginSize, leftMarginSize, rightMarginSize );
//        buffer.end();
        Tessellator.getInstance().draw();
//        renderer.draw();
    }

    public static void drawTerminal( float x, float y, @Nonnull Terminal terminal, boolean greyscale, float topMarginSize, float bottomMarginSize,
                                     float leftMarginSize, float rightMarginSize )
    {
        drawTerminal( IDENTITY, x, y, terminal, greyscale, topMarginSize, bottomMarginSize, leftMarginSize, rightMarginSize );
    }

    public static void drawEmptyTerminal( float x, float y, float width, float height )
    {
        Colour colour = Colour.BLACK;
        drawEmptyTerminal( IDENTITY, x, y, width, height );
    }

    public static void drawEmptyTerminal( @Nonnull Matrix4f transform, float x, float y, float width, float height )
    {
//        bindFont();

//        VertexConsumerProvider.Immediate renderer = MinecraftClient.getInstance()
//            .getBufferBuilders()
//            .getEntityVertexConsumers();
        BufferBuilder buffer = Tessellator.getInstance().getBuffer();
        buffer.begin( VertexFormat.DrawMode.TRIANGLES, VertexFormats.POSITION_COLOR_TEXTURE );
        drawEmptyTerminal( transform, buffer, x, y, width, height );
//        buffer.end();
        Tessellator.getInstance().draw();
//        renderer.draw();
    }

    public static void drawEmptyTerminal( @Nonnull Matrix4f transform, @Nonnull BufferBuilder renderer, float x, float y, float width,
                                          float height )
    {
        Colour colour = Colour.BLACK;
        drawQuad( transform, renderer.getBuffer( RenderTypes.TERMINAL_WITH_DEPTH ), x, y, width, height, colour.getR(), colour.getG(), colour.getB() );
    }

    public static void drawBlocker( @Nonnull Matrix4f transform, @Nonnull BufferBuilder renderer, float x, float y, float width, float height )
    {
        Colour colour = Colour.BLACK;
        drawQuad( transform, renderer.getBuffer(RenderTypes.TERMINAL_BLOCKER), x, y, width, height, colour.getR(), colour.getG(), colour.getB() );
    }
}<|MERGE_RESOLUTION|>--- conflicted
+++ resolved
@@ -45,45 +45,7 @@
     {
     }
 
-<<<<<<< HEAD
     public static void drawString( @Nonnull Matrix4f transform, @Nonnull VertexConsumer renderer, float x, float y, @Nonnull TextBuffer text,
-=======
-    public static void drawString( float x, float y, @Nonnull TextBuffer text, @Nonnull TextBuffer textColour, @Nullable TextBuffer backgroundColour,
-                                   @Nonnull Palette palette, boolean greyscale, float leftMarginSize, float rightMarginSize )
-    {
-        bindFont();
-
-//        VertexConsumerProvider.Immediate renderer = MinecraftClient.getInstance()
-//            .getBufferBuilders()
-//            .getEntityVertexConsumers();
-        BufferBuilder buffer = Tessellator.getInstance().getBuffer();
-        buffer.begin( VertexFormat.DrawMode.TRIANGLES, VertexFormats.POSITION_COLOR_TEXTURE );
-        drawString( IDENTITY,
-            buffer,
-            x,
-            y,
-            text,
-            textColour,
-            backgroundColour,
-            palette,
-            greyscale,
-            leftMarginSize,
-            rightMarginSize );
-//        renderer.draw();
-//        buffer.end();
-        Tessellator.getInstance().draw();
-    }
-
-    private static void bindFont()
-    {
-        MinecraftClient.getInstance()
-            .getTextureManager()
-            .bindTexture( FONT );
-        RenderSystem.texParameter( GL11.GL_TEXTURE_2D, GL11.GL_TEXTURE_WRAP_S, GL11.GL_CLAMP );
-    }
-
-    public static void drawString( @Nonnull Matrix4f transform, @Nonnull BufferBuilder renderer, float x, float y, @Nonnull TextBuffer text,
->>>>>>> dda5236d
                                    @Nonnull TextBuffer textColour, @Nullable TextBuffer backgroundColour, @Nonnull Palette palette, boolean greyscale,
                                    float leftMarginSize, float rightMarginSize )
     {
@@ -358,18 +320,10 @@
     {
 //        bindFont();
 
-<<<<<<< HEAD
         VertexConsumerProvider.Immediate renderer = MinecraftClient.getInstance()
             .getBufferBuilders()
             .getEntityVertexConsumers();
         VertexConsumer buffer = renderer.getBuffer( RenderTypes.TERMINAL_WITH_DEPTH );
-=======
-//        VertexConsumerProvider.Immediate renderer = MinecraftClient.getInstance()
-//            .getBufferBuilders()
-//            .getEntityVertexConsumers();
-        BufferBuilder buffer = Tessellator.getInstance().getBuffer();
-        buffer.begin( VertexFormat.DrawMode.TRIANGLES, VertexFormats.POSITION_COLOR_TEXTURE );
->>>>>>> dda5236d
         drawTerminal( transform, buffer, x, y, terminal, greyscale, topMarginSize, bottomMarginSize, leftMarginSize, rightMarginSize );
 //        buffer.end();
         Tessellator.getInstance().draw();
