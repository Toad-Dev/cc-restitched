--- conflicted
+++ resolved
@@ -5,24 +5,15 @@
  */
 package dan200.computercraft.client.gui;
 
-<<<<<<< HEAD
 import com.mojang.blaze3d.systems.RenderSystem;
 import com.mojang.blaze3d.vertex.IVertexBuilder;
-=======
-import com.mojang.blaze3d.platform.GlStateManager;
->>>>>>> ee391ae9
 import dan200.computercraft.client.FrameInfo;
 import dan200.computercraft.core.terminal.Terminal;
 import dan200.computercraft.core.terminal.TextBuffer;
 import dan200.computercraft.shared.util.Colour;
 import dan200.computercraft.shared.util.Palette;
 import net.minecraft.client.Minecraft;
-<<<<<<< HEAD
 import net.minecraft.client.renderer.*;
-=======
-import net.minecraft.client.renderer.BufferBuilder;
-import net.minecraft.client.renderer.Tessellator;
->>>>>>> ee391ae9
 import net.minecraft.client.renderer.vertex.DefaultVertexFormats;
 import net.minecraft.client.renderer.vertex.VertexFormat;
 import net.minecraft.util.ResourceLocation;
@@ -36,22 +27,6 @@
     private static final Matrix4f IDENTITY = TransformationMatrix.identity().getMatrix();
 
     private static final ResourceLocation FONT = new ResourceLocation( "computercraft", "textures/gui/term_font.png" );
-<<<<<<< HEAD
-=======
-
-    /**
-     * Like {@link DefaultVertexFormats#POSITION_TEX_COLOR}, but flipped. This is backported from 1.15, hence the
-     * custom format.
-     */
-    public static final VertexFormat POSITION_COLOR_TEX = new VertexFormat();
-
-    static
-    {
-        POSITION_COLOR_TEX.addElement( DefaultVertexFormats.POSITION_3F );
-        POSITION_COLOR_TEX.addElement( DefaultVertexFormats.COLOR_4UB );
-        POSITION_COLOR_TEX.addElement( DefaultVertexFormats.TEX_2F );
-    }
->>>>>>> ee391ae9
 
     public static final int FONT_HEIGHT = 9;
     public static final int FONT_WIDTH = 6;
@@ -60,20 +35,8 @@
     public static final float BACKGROUND_START = (WIDTH - 6.0f) / WIDTH;
     public static final float BACKGROUND_END = (WIDTH - 4.0f) / WIDTH;
 
-<<<<<<< HEAD
     public static final RenderType TYPE = Type.MAIN;
 
-    private FixedWidthFontRenderer()
-    {
-    }
-
-    private static float toGreyscale( double[] rgb )
-    {
-        return (float) ((rgb[0] + rgb[1] + rgb[2]) / 3);
-    }
-
-    private static void drawChar( Matrix4f transform, IVertexBuilder buffer, float x, float y, int index, float r, float g, float b )
-=======
     private FixedWidthFontRenderer()
     {
     }
@@ -89,8 +52,7 @@
         return i < 0 ? 0 : 15 - i;
     }
 
-    private static void drawChar( BufferBuilder buffer, float x, float y, int index, float r, float g, float b )
->>>>>>> ee391ae9
+    private static void drawChar( Matrix4f transform, IVertexBuilder buffer, float x, float y, int index, float r, float g, float b )
     {
         // Short circuit to avoid the common case - the texture should be blank here after all.
         if( index == '\0' || index == ' ' ) return;
@@ -101,7 +63,6 @@
         int xStart = 1 + column * (FONT_WIDTH + 2);
         int yStart = 1 + row * (FONT_HEIGHT + 2);
 
-<<<<<<< HEAD
         buffer.pos( transform, x, y, 0f ).color( r, g, b, 1.0f ).tex( xStart / WIDTH, yStart / WIDTH ).endVertex();
         buffer.pos( transform, x, y + FONT_HEIGHT, 0f ).color( r, g, b, 1.0f ).tex( xStart / WIDTH, (yStart + FONT_HEIGHT) / WIDTH ).endVertex();
         buffer.pos( transform, x + FONT_WIDTH, y, 0f ).color( r, g, b, 1.0f ).tex( (xStart + FONT_WIDTH) / WIDTH, yStart / WIDTH ).endVertex();
@@ -120,28 +81,7 @@
         buffer.pos( transform, x + width, y + height, 0 ).color( r, g, b, 1.0f ).tex( BACKGROUND_END, BACKGROUND_END ).endVertex();
     }
 
-    private static void drawBackground(
-        @Nonnull Matrix4f transform, @Nonnull IVertexBuilder renderer, float x, float y,
-=======
-        buffer.pos( x, y, 0f ).color( r, g, b, 1.0f ).tex( xStart / WIDTH, yStart / WIDTH ).endVertex();
-        buffer.pos( x, y + FONT_HEIGHT, 0f ).color( r, g, b, 1.0f ).tex( xStart / WIDTH, (yStart + FONT_HEIGHT) / WIDTH ).endVertex();
-        buffer.pos( x + FONT_WIDTH, y, 0f ).color( r, g, b, 1.0f ).tex( (xStart + FONT_WIDTH) / WIDTH, yStart / WIDTH ).endVertex();
-        buffer.pos( x + FONT_WIDTH, y, 0f ).color( r, g, b, 1.0f ).tex( (xStart + FONT_WIDTH) / WIDTH, yStart / WIDTH ).endVertex();
-        buffer.pos( x, y + FONT_HEIGHT, 0f ).color( r, g, b, 1.0f ).tex( xStart / WIDTH, (yStart + FONT_HEIGHT) / WIDTH ).endVertex();
-        buffer.pos( x + FONT_WIDTH, y + FONT_HEIGHT, 0f ).color( r, g, b, 1.0f ).tex( (xStart + FONT_WIDTH) / WIDTH, (yStart + FONT_HEIGHT) / WIDTH ).endVertex();
-    }
-
-    private static void drawQuad( BufferBuilder buffer, float x, float y, float width, float height, float r, float g, float b )
-    {
-        buffer.pos( x, y, 0 ).color( r, g, b, 1.0f ).tex( BACKGROUND_START, BACKGROUND_START ).endVertex();
-        buffer.pos( x, y + height, 0 ).color( r, g, b, 1.0f ).tex( BACKGROUND_START, BACKGROUND_END ).endVertex();
-        buffer.pos( x + width, y, 0 ).color( r, g, b, 1.0f ).tex( BACKGROUND_END, BACKGROUND_START ).endVertex();
-        buffer.pos( x + width, y, 0 ).color( r, g, b, 1.0f ).tex( BACKGROUND_END, BACKGROUND_START ).endVertex();
-        buffer.pos( x, y + height, 0 ).color( r, g, b, 1.0f ).tex( BACKGROUND_START, BACKGROUND_END ).endVertex();
-        buffer.pos( x + width, y + height, 0 ).color( r, g, b, 1.0f ).tex( BACKGROUND_END, BACKGROUND_END ).endVertex();
-    }
-
-    private static void drawQuad( BufferBuilder buffer, float x, float y, float width, float height, Palette palette, boolean greyscale, char colourIndex )
+    private static void drawQuad( Matrix4f transform, IVertexBuilder buffer, float x, float y, float width, float height, Palette palette, boolean greyscale, char colourIndex )
     {
         double[] colour = palette.getColour( getColour( colourIndex ) );
         float r, g, b;
@@ -156,75 +96,23 @@
             b = (float) colour[2];
         }
 
-        drawQuad( buffer, x, y, width, height, r, g, b );
+        drawQuad( transform, buffer, x, y, width, height, r, g, b );
     }
 
     private static void drawBackground(
-        @Nonnull BufferBuilder renderer, float x, float y,
->>>>>>> ee391ae9
+        @Nonnull Matrix4f transform, @Nonnull IVertexBuilder renderer, float x, float y,
         @Nonnull TextBuffer backgroundColour, @Nonnull Palette palette, boolean greyscale,
         float leftMarginSize, float rightMarginSize, float height
     )
     {
         if( leftMarginSize > 0 )
         {
-<<<<<<< HEAD
-            double[] colour = palette.getColour( 15 - "0123456789abcdef".indexOf( backgroundColour.charAt( 0 ) ) );
-            float r, g, b;
-            if( greyscale )
-            {
-                r = g = b = toGreyscale( colour );
-            }
-            else
-            {
-                r = (float) colour[0];
-                g = (float) colour[1];
-                b = (float) colour[2];
-            }
-
-            drawQuad( transform, renderer, x - leftMarginSize, y, leftMarginSize, height, r, g, b );
-=======
-            drawQuad( renderer, x - leftMarginSize, y, leftMarginSize, height, palette, greyscale, backgroundColour.charAt( 0 ) );
->>>>>>> ee391ae9
+            drawQuad( transform, renderer, x - leftMarginSize, y, leftMarginSize, height, palette, greyscale, backgroundColour.charAt( 0 ) );
         }
 
         if( rightMarginSize > 0 )
         {
-<<<<<<< HEAD
-            double[] colour = palette.getColour( 15 - "0123456789abcdef".indexOf( backgroundColour.charAt( backgroundColour.length() - 1 ) ) );
-            float r, g, b;
-            if( greyscale )
-            {
-                r = g = b = toGreyscale( colour );
-            }
-            else
-            {
-                r = (float) colour[0];
-                g = (float) colour[1];
-                b = (float) colour[2];
-            }
-
-            drawQuad( transform, renderer, x + backgroundColour.length() * FONT_WIDTH, y, rightMarginSize, height, r, g, b );
-        }
-
-        for( int i = 0; i < backgroundColour.length(); i++ )
-        {
-            double[] colour = palette.getColour( 15 - "0123456789abcdef".indexOf( backgroundColour.charAt( i ) ) );
-            float r, g, b;
-            if( greyscale )
-            {
-                r = g = b = toGreyscale( colour );
-            }
-            else
-            {
-                r = (float) colour[0];
-                g = (float) colour[1];
-                b = (float) colour[2];
-            }
-
-            drawQuad( transform, renderer, x + i * FONT_WIDTH, y, FONT_WIDTH, height, r, g, b );
-=======
-            drawQuad( renderer, x + backgroundColour.length() * FONT_WIDTH, y, rightMarginSize, height, palette, greyscale, backgroundColour.charAt( backgroundColour.length() - 1 ) );
+            drawQuad( transform, renderer, x + backgroundColour.length() * FONT_WIDTH, y, rightMarginSize, height, palette, greyscale, backgroundColour.charAt( backgroundColour.length() - 1 ) );
         }
 
         // Batch together runs of identical background cells.
@@ -237,7 +125,7 @@
 
             if( blockColour != '\0' )
             {
-                drawQuad( renderer, x + blockStart * FONT_WIDTH, y, FONT_WIDTH * (i - blockStart), height, palette, greyscale, blockColour );
+                drawQuad( transform, renderer, x + blockStart * FONT_WIDTH, y, FONT_WIDTH * (i - blockStart), height, palette, greyscale, blockColour );
             }
 
             blockColour = colourIndex;
@@ -246,23 +134,17 @@
 
         if( blockColour != '\0' )
         {
-            drawQuad( renderer, x + blockStart * FONT_WIDTH, y, FONT_WIDTH * (backgroundColour.length() - blockStart), height, palette, greyscale, blockColour );
->>>>>>> ee391ae9
+            drawQuad( transform, renderer, x + blockStart * FONT_WIDTH, y, FONT_WIDTH * (backgroundColour.length() - blockStart), height, palette, greyscale, blockColour );
         }
     }
 
     public static void drawString(
-<<<<<<< HEAD
         @Nonnull Matrix4f transform, @Nonnull IVertexBuilder renderer, float x, float y,
-=======
-        @Nonnull BufferBuilder renderer, float x, float y,
->>>>>>> ee391ae9
         @Nonnull TextBuffer text, @Nonnull TextBuffer textColour, @Nullable TextBuffer backgroundColour,
         @Nonnull Palette palette, boolean greyscale, float leftMarginSize, float rightMarginSize
     )
     {
         if( backgroundColour != null )
-<<<<<<< HEAD
         {
             drawBackground( transform, renderer, x, y, backgroundColour, palette, greyscale, leftMarginSize, rightMarginSize, FONT_HEIGHT );
         }
@@ -270,15 +152,6 @@
         for( int i = 0; i < text.length(); i++ )
         {
             double[] colour = palette.getColour( 15 - "0123456789abcdef".indexOf( textColour.charAt( i ) ) );
-=======
-        {
-            drawBackground( renderer, x, y, backgroundColour, palette, greyscale, leftMarginSize, rightMarginSize, FONT_HEIGHT );
-        }
-
-        for( int i = 0; i < text.length(); i++ )
-        {
-            double[] colour = palette.getColour( getColour( textColour.charAt( i ) ) );
->>>>>>> ee391ae9
             float r, g, b;
             if( greyscale )
             {
@@ -294,7 +167,6 @@
             // Draw char
             int index = text.charAt( i );
             if( index > 255 ) index = '?';
-<<<<<<< HEAD
             drawChar( transform, renderer, x + i * FONT_WIDTH, y, index, r, g, b );
         }
 
@@ -305,8 +177,7 @@
         @Nonnull Palette palette, boolean greyscale, float leftMarginSize, float rightMarginSize
     )
     {
-        Minecraft.getInstance().getTextureManager().bindTexture( FONT );
-        // TODO: RenderSystem.texParameter( GL11.GL_TEXTURE_2D, GL11.GL_TEXTURE_WRAP_S, GL11.GL_CLAMP );
+        bindFont();
 
         IRenderTypeBuffer.Impl renderer = Minecraft.getInstance().getRenderTypeBuffers().getBufferSource();
         drawString( IDENTITY, ((IRenderTypeBuffer) renderer).getBuffer( TYPE ), x, y, text, textColour, backgroundColour, palette, greyscale, leftMarginSize, rightMarginSize );
@@ -335,58 +206,11 @@
             leftMarginSize, rightMarginSize, bottomMarginSize
         );
 
-=======
-            drawChar( renderer, x + i * FONT_WIDTH, y, index, r, g, b );
-        }
-
-    }
-
-    public static void drawString(
-        float x, float y, @Nonnull TextBuffer text, @Nonnull TextBuffer textColour, @Nullable TextBuffer backgroundColour,
-        @Nonnull Palette palette, boolean greyscale, float leftMarginSize, float rightMarginSize
-    )
-    {
-        bindFont();
-
-        Tessellator tessellator = Tessellator.getInstance();
-        BufferBuilder buffer = tessellator.getBuffer();
-        begin( buffer );
-        drawString( buffer, x, y, text, textColour, backgroundColour, palette, greyscale, leftMarginSize, rightMarginSize );
-        tessellator.draw();
-    }
-
-    public static void drawTerminalWithoutCursor(
-        @Nonnull BufferBuilder buffer, float x, float y,
-        @Nonnull Terminal terminal, boolean greyscale,
-        float topMarginSize, float bottomMarginSize, float leftMarginSize, float rightMarginSize
-    )
-    {
-        Palette palette = terminal.getPalette();
-        int height = terminal.getHeight();
-
-        // Top and bottom margins
-        drawBackground(
-            buffer, x, y - topMarginSize,
-            terminal.getBackgroundColourLine( 0 ), palette, greyscale,
-            leftMarginSize, rightMarginSize, topMarginSize
-        );
-
-        drawBackground(
-            buffer, x, y + height * FONT_HEIGHT,
-            terminal.getBackgroundColourLine( height - 1 ), palette, greyscale,
-            leftMarginSize, rightMarginSize, bottomMarginSize
-        );
-
->>>>>>> ee391ae9
         // The main text
         for( int i = 0; i < height; i++ )
         {
             drawString(
-<<<<<<< HEAD
                 transform, buffer, x, y + FixedWidthFontRenderer.FONT_HEIGHT * i,
-=======
-                buffer, x, y + FixedWidthFontRenderer.FONT_HEIGHT * i,
->>>>>>> ee391ae9
                 terminal.getLine( i ), terminal.getTextColourLine( i ), terminal.getBackgroundColourLine( i ),
                 palette, greyscale, leftMarginSize, rightMarginSize
             );
@@ -394,11 +218,7 @@
     }
 
     public static void drawCursor(
-<<<<<<< HEAD
         @Nonnull Matrix4f transform, @Nonnull IVertexBuilder buffer, float x, float y,
-=======
-        @Nonnull BufferBuilder buffer, float x, float y,
->>>>>>> ee391ae9
         @Nonnull Terminal terminal, boolean greyscale
     )
     {
@@ -423,25 +243,16 @@
                 b = (float) colour[2];
             }
 
-<<<<<<< HEAD
             drawChar( transform, buffer, x + cursorX * FONT_WIDTH, y + cursorY * FONT_HEIGHT, '_', r, g, b );
-=======
-            drawChar( buffer, x + cursorX * FONT_WIDTH, y + cursorY * FONT_HEIGHT, '_', r, g, b );
->>>>>>> ee391ae9
         }
     }
 
     public static void drawTerminal(
-<<<<<<< HEAD
         @Nonnull Matrix4f transform, @Nonnull IVertexBuilder buffer, float x, float y,
-=======
-        @Nonnull BufferBuilder buffer, float x, float y,
->>>>>>> ee391ae9
         @Nonnull Terminal terminal, boolean greyscale,
         float topMarginSize, float bottomMarginSize, float leftMarginSize, float rightMarginSize
     )
     {
-<<<<<<< HEAD
         drawTerminalWithoutCursor( transform, buffer, x, y, terminal, greyscale, topMarginSize, bottomMarginSize, leftMarginSize, rightMarginSize );
         drawCursor( transform, buffer, x, y, terminal, greyscale );
     }
@@ -451,18 +262,12 @@
         float topMarginSize, float bottomMarginSize, float leftMarginSize, float rightMarginSize
     )
     {
-        Minecraft.getInstance().getTextureManager().bindTexture( FONT );
-        // TODO: Is this the most sane thing?
-        RenderSystem.texParameter( GL11.GL_TEXTURE_2D, GL11.GL_TEXTURE_WRAP_S, GL11.GL_CLAMP );
+        bindFont();
 
         IRenderTypeBuffer.Impl renderer = Minecraft.getInstance().getRenderTypeBuffers().getBufferSource();
         IVertexBuilder buffer = renderer.getBuffer( TYPE );
         drawTerminal( transform, buffer, x, y, terminal, greyscale, topMarginSize, bottomMarginSize, leftMarginSize, rightMarginSize );
         renderer.finish( TYPE );
-=======
-        drawTerminalWithoutCursor( buffer, x, y, terminal, greyscale, topMarginSize, bottomMarginSize, leftMarginSize, rightMarginSize );
-        drawCursor( buffer, x, y, terminal, greyscale );
->>>>>>> ee391ae9
     }
 
     public static void drawTerminal(
@@ -470,7 +275,6 @@
         float topMarginSize, float bottomMarginSize, float leftMarginSize, float rightMarginSize
     )
     {
-<<<<<<< HEAD
         drawTerminal( IDENTITY, x, y, terminal, greyscale, topMarginSize, bottomMarginSize, leftMarginSize, rightMarginSize );
     }
 
@@ -482,8 +286,7 @@
 
     public static void drawEmptyTerminal( @Nonnull Matrix4f transform, float x, float y, float width, float height )
     {
-        Minecraft.getInstance().getTextureManager().bindTexture( FONT );
-        RenderSystem.texParameter( GL11.GL_TEXTURE_2D, GL11.GL_TEXTURE_WRAP_S, GL11.GL_CLAMP );
+        bindFont();
 
         IRenderTypeBuffer.Impl renderer = Minecraft.getInstance().getRenderTypeBuffers().getBufferSource();
         drawEmptyTerminal( transform, renderer, x, y, width, height );
@@ -499,6 +302,12 @@
     {
         Colour colour = Colour.BLACK;
         drawQuad( transform, renderer.getBuffer( Type.BLOCKER ), x, y, width, height, colour.getR(), colour.getG(), colour.getB() );
+    }
+
+    private static void bindFont()
+    {
+        Minecraft.getInstance().getTextureManager().bindTexture( FONT );
+        RenderSystem.texParameter( GL11.GL_TEXTURE_2D, GL11.GL_TEXTURE_WRAP_S, GL11.GL_CLAMP );
     }
 
     private static final class Type extends RenderState
@@ -533,58 +342,5 @@
         {
             super( name, setup, destroy );
         }
-=======
-        bindFont();
-
-        Tessellator tessellator = Tessellator.getInstance();
-        BufferBuilder buffer = tessellator.getBuffer();
-        begin( buffer );
-        drawTerminal( buffer, x, y, terminal, greyscale, topMarginSize, bottomMarginSize, leftMarginSize, rightMarginSize );
-        tessellator.draw();
-    }
-
-    public static void drawEmptyTerminal( float x, float y, float width, float height )
-    {
-        bindFont();
-
-        Tessellator tessellator = Tessellator.getInstance();
-        BufferBuilder buffer = tessellator.getBuffer();
-        begin( buffer );
-
-        Colour colour = Colour.Black;
-        drawQuad( buffer, x, y, width, height, colour.getR(), colour.getG(), colour.getB() );
-
-        tessellator.draw();
-    }
-
-    public static void drawBlocker( @Nonnull BufferBuilder buffer, float x, float y, float width, float height )
-    {
-        Colour colour = Colour.Black;
-        drawQuad( buffer, x, y, width, height, colour.getR(), colour.getG(), colour.getB() );
-    }
-
-    public static void drawBlocker( float x, float y, float width, float height )
-    {
-        bindFont();
-
-        Tessellator tessellator = Tessellator.getInstance();
-        BufferBuilder buffer = tessellator.getBuffer();
-        begin( buffer );
-        drawBlocker( buffer, x, y, width, height );
-        tessellator.draw();
-    }
-
-    public static void bindFont()
-    {
-        Minecraft.getInstance().getTextureManager().bindTexture( FONT );
-        GlStateManager.texParameter( GL11.GL_TEXTURE_2D, GL11.GL_TEXTURE_WRAP_S, GL11.GL_CLAMP );
-
-        GlStateManager.enableTexture();
-    }
-
-    public static void begin( BufferBuilder buffer )
-    {
-        buffer.begin( GL11.GL_TRIANGLES, POSITION_COLOR_TEX );
->>>>>>> ee391ae9
     }
 }