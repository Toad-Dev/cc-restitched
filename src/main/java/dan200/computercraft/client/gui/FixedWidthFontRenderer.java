--- conflicted
+++ resolved
@@ -5,27 +5,17 @@
  */
 package dan200.computercraft.client.gui;
 
-<<<<<<< HEAD
+import com.mojang.blaze3d.vertex.DefaultVertexFormat;
 import com.mojang.blaze3d.vertex.PoseStack;
-import com.mojang.blaze3d.vertex.Tesselator;
-=======
-import com.mojang.blaze3d.vertex.DefaultVertexFormat;
->>>>>>> 41fa95bc
 import com.mojang.blaze3d.vertex.VertexConsumer;
 import com.mojang.math.Matrix3f;
 import com.mojang.math.Matrix4f;
 import dan200.computercraft.client.FrameInfo;
-import dan200.computercraft.client.render.RenderTypes;
 import dan200.computercraft.core.terminal.Terminal;
 import dan200.computercraft.core.terminal.TextBuffer;
 import dan200.computercraft.shared.util.Colour;
 import dan200.computercraft.shared.util.Palette;
-<<<<<<< HEAD
-import net.minecraft.client.renderer.MultiBufferSource;
 import net.minecraft.client.renderer.texture.OverlayTexture;
-=======
-import net.minecraft.resources.ResourceLocation;
->>>>>>> 41fa95bc
 
 import javax.annotation.Nonnull;
 import javax.annotation.Nullable;
@@ -79,11 +69,7 @@
         return 15 - Terminal.getColour( c, def );
     }
 
-<<<<<<< HEAD
-    private static void drawChar( PoseStack transform, VertexConsumer buffer, float x, float y, int index, float r, float g, float b, int light )
-=======
     private static void drawChar( VertexEmitter emitter, float x, float y, int index, byte[] colour, int light )
->>>>>>> 41fa95bc
     {
         // Short circuit to avoid the common case - the texture should be blank here after all.
         if( index == '\0' || index == ' ' ) return;
@@ -94,54 +80,15 @@
         int xStart = 1 + column * (FONT_WIDTH + 2);
         int yStart = 1 + row * (FONT_HEIGHT + 2);
 
-<<<<<<< HEAD
-        Matrix4f matrix = transform.last().pose();
-        Matrix3f normalMatrix = transform.last().normal();
-        vertex( matrix, normalMatrix, buffer, x, y, Z_EPSILON, r, g, b, xStart / WIDTH, yStart / WIDTH, light );
-        vertex( matrix, normalMatrix, buffer, x, y + FONT_HEIGHT, Z_EPSILON, r, g, b, xStart / WIDTH, (yStart + FONT_HEIGHT) / WIDTH, light );
-        vertex( matrix, normalMatrix, buffer, x + FONT_WIDTH, y + FONT_HEIGHT, Z_EPSILON, r, g, b, (xStart + FONT_WIDTH) / WIDTH, (yStart + FONT_HEIGHT) / WIDTH, light );
-        vertex( matrix, normalMatrix, buffer, x + FONT_WIDTH, y, Z_EPSILON, r, g, b, (xStart + FONT_WIDTH) / WIDTH, yStart / WIDTH, light );
-    }
-
-    private static void drawQuad( PoseStack transform, VertexConsumer buffer, float x, float y, float width, float height, float r, float g, float b, int light )
-    {
-        Matrix4f matrix = transform.last().pose();
-        Matrix3f normalMatrix = transform.last().normal();
-        vertex( matrix, normalMatrix, buffer, x, y, 0, r, g, b, BACKGROUND_START, BACKGROUND_START, light );
-        vertex( matrix, normalMatrix, buffer, x, y + height, 0, r, g, b, BACKGROUND_START, BACKGROUND_END, light );
-        vertex( matrix, normalMatrix, buffer, x + width, y + height, 0, r, g, b, BACKGROUND_END, BACKGROUND_END, light );
-        vertex( matrix, normalMatrix, buffer, x + width, y, 0, r, g, b, BACKGROUND_END, BACKGROUND_START, light );
-    }
-
-    private static void drawQuad( PoseStack transform, VertexConsumer buffer, float x, float y, float width, float height, Palette palette, boolean greyscale, char colourIndex, int light )
-    {
-        double[] colour = palette.getColour( getColour( colourIndex, Colour.BLACK ) );
-        float r, g, b;
-        if( greyscale )
-        {
-            r = g = b = toGreyscale( colour );
-        }
-        else
-        {
-            r = (float) colour[0];
-            g = (float) colour[1];
-            b = (float) colour[2];
-        }
-
-        drawQuad( transform, buffer, x, y, width, height, r, g, b, light );
-    }
-
-    private static void drawBackground(
-        @Nonnull PoseStack transform, @Nonnull VertexConsumer buffer, float x, float y,
-=======
-        emitter.vertex( x, y, (float) 0, colour, xStart / WIDTH, yStart / WIDTH, light );
-        emitter.vertex( x, y + FONT_HEIGHT, (float) 0, colour, xStart / WIDTH, (yStart + FONT_HEIGHT) / WIDTH, light );
-        emitter.vertex( x + FONT_WIDTH, y + FONT_HEIGHT, (float) 0, colour, (xStart + FONT_WIDTH) / WIDTH, (yStart + FONT_HEIGHT) / WIDTH, light );
-        emitter.vertex( x + FONT_WIDTH, y, (float) 0, colour, (xStart + FONT_WIDTH) / WIDTH, yStart / WIDTH, light );
+        emitter.vertex( x, y, Z_EPSILON, colour, xStart / WIDTH, yStart / WIDTH, light );
+        emitter.vertex( x, y + FONT_HEIGHT, Z_EPSILON, colour, xStart / WIDTH, (yStart + FONT_HEIGHT) / WIDTH, light );
+        emitter.vertex( x + FONT_WIDTH, y + FONT_HEIGHT, Z_EPSILON, colour, (xStart + FONT_WIDTH) / WIDTH, (yStart + FONT_HEIGHT) / WIDTH, light );
+        emitter.vertex( x + FONT_WIDTH, y, Z_EPSILON, colour, (xStart + FONT_WIDTH) / WIDTH, yStart / WIDTH, light );
     }
 
     public static void drawQuad( VertexEmitter emitter, float x, float y, float z, float width, float height, byte[] colour, int light )
     {
+
         emitter.vertex( x, y, z, colour, BACKGROUND_START, BACKGROUND_START, light );
         emitter.vertex( x, y + height, z, colour, BACKGROUND_START, BACKGROUND_END, light );
         emitter.vertex( x + width, y + height, z, colour, BACKGROUND_END, BACKGROUND_END, light );
@@ -156,27 +103,18 @@
 
     private static void drawBackground(
         @Nonnull VertexEmitter emitter, float x, float y,
->>>>>>> 41fa95bc
         @Nonnull TextBuffer backgroundColour, @Nonnull Palette palette, boolean greyscale,
         float leftMarginSize, float rightMarginSize, float height, int light
     )
     {
         if( leftMarginSize > 0 )
         {
-<<<<<<< HEAD
-            drawQuad( transform, buffer, x - leftMarginSize, y, leftMarginSize, height, palette, greyscale, backgroundColour.charAt( 0 ), light );
-=======
             drawQuad( emitter, x - leftMarginSize, y, leftMarginSize, height, palette, greyscale, backgroundColour.charAt( 0 ), light );
->>>>>>> 41fa95bc
         }
 
         if( rightMarginSize > 0 )
         {
-<<<<<<< HEAD
-            drawQuad( transform, buffer, x + backgroundColour.length() * FONT_WIDTH, y, rightMarginSize, height, palette, greyscale, backgroundColour.charAt( backgroundColour.length() - 1 ), light );
-=======
             drawQuad( emitter, x + backgroundColour.length() * FONT_WIDTH, y, rightMarginSize, height, palette, greyscale, backgroundColour.charAt( backgroundColour.length() - 1 ), light );
->>>>>>> 41fa95bc
         }
 
         // Batch together runs of identical background cells.
@@ -189,11 +127,7 @@
 
             if( blockColour != '\0' )
             {
-<<<<<<< HEAD
-                drawQuad( transform, buffer, x + blockStart * FONT_WIDTH, y, FONT_WIDTH * (i - blockStart), height, palette, greyscale, blockColour, light );
-=======
                 drawQuad( emitter, x + blockStart * FONT_WIDTH, y, FONT_WIDTH * (i - blockStart), height, palette, greyscale, blockColour, light );
->>>>>>> 41fa95bc
             }
 
             blockColour = colourIndex;
@@ -202,31 +136,19 @@
 
         if( blockColour != '\0' )
         {
-<<<<<<< HEAD
-            drawQuad( transform, buffer, x + blockStart * FONT_WIDTH, y, FONT_WIDTH * (backgroundColour.length() - blockStart), height, palette, greyscale, blockColour, light );
-=======
             drawQuad( emitter, x + blockStart * FONT_WIDTH, y, FONT_WIDTH * (backgroundColour.length() - blockStart), height, palette, greyscale, blockColour, light );
->>>>>>> 41fa95bc
         }
     }
 
     public static void drawString(
-<<<<<<< HEAD
-        @Nonnull PoseStack transform, @Nonnull VertexConsumer buffer, float x, float y,
-=======
         @Nonnull VertexEmitter emitter, float x, float y,
->>>>>>> 41fa95bc
         @Nonnull TextBuffer text, @Nonnull TextBuffer textColour, @Nullable TextBuffer backgroundColour,
         @Nonnull Palette palette, boolean greyscale, float leftMarginSize, float rightMarginSize, int light
     )
     {
         if( backgroundColour != null )
         {
-<<<<<<< HEAD
-            drawBackground( transform, buffer, x, y, backgroundColour, palette, greyscale, leftMarginSize, rightMarginSize, FONT_HEIGHT, light );
-=======
             drawBackground( emitter, x, y, backgroundColour, palette, greyscale, leftMarginSize, rightMarginSize, FONT_HEIGHT, light );
->>>>>>> 41fa95bc
         }
 
         for( int i = 0; i < text.length(); i++ )
@@ -236,23 +158,15 @@
             // Draw char
             int index = text.charAt( i );
             if( index > 255 ) index = '?';
-<<<<<<< HEAD
-            drawChar( transform, buffer, x + i * FONT_WIDTH, y, index, r, g, b, light );
-=======
             drawChar( emitter, x + i * FONT_WIDTH, y, index, colour, light );
->>>>>>> 41fa95bc
         }
 
     }
 
     public static void drawTerminalWithoutCursor(
-<<<<<<< HEAD
-        @Nonnull PoseStack transform, @Nonnull VertexConsumer buffer, float x, float y,
-=======
         @Nonnull VertexEmitter emitter, float x, float y,
->>>>>>> 41fa95bc
         @Nonnull Terminal terminal, boolean greyscale,
-        float topMarginSize, float bottomMarginSize, float leftMarginSize, float rightMarginSize, int light
+        float topMarginSize, float bottomMarginSize, float leftMarginSize, float rightMarginSize
     )
     {
         Palette palette = terminal.getPalette();
@@ -262,21 +176,13 @@
         drawBackground(
             emitter, x, y - topMarginSize,
             terminal.getBackgroundColourLine( 0 ), palette, greyscale,
-<<<<<<< HEAD
-            leftMarginSize, rightMarginSize, topMarginSize, light
-=======
             leftMarginSize, rightMarginSize, topMarginSize, FULL_BRIGHT_LIGHTMAP
->>>>>>> 41fa95bc
         );
 
         drawBackground(
             emitter, x, y + height * FONT_HEIGHT,
             terminal.getBackgroundColourLine( height - 1 ), palette, greyscale,
-<<<<<<< HEAD
-            leftMarginSize, rightMarginSize, bottomMarginSize, light
-=======
             leftMarginSize, rightMarginSize, bottomMarginSize, FULL_BRIGHT_LIGHTMAP
->>>>>>> 41fa95bc
         );
 
         // The main text
@@ -290,14 +196,7 @@
         }
     }
 
-<<<<<<< HEAD
-    public static void drawCursor(
-        @Nonnull PoseStack transform, @Nonnull VertexConsumer buffer, float x, float y,
-        @Nonnull Terminal terminal, boolean greyscale
-    )
-=======
     public static void drawCursor( @Nonnull VertexEmitter emitter, float x, float y, @Nonnull Terminal terminal, boolean greyscale )
->>>>>>> 41fa95bc
     {
         Palette palette = terminal.getPalette();
         int width = terminal.getWidth();
@@ -313,60 +212,16 @@
     }
 
     public static void drawTerminal(
-<<<<<<< HEAD
-        @Nonnull PoseStack transform, @Nonnull VertexConsumer buffer, float x, float y,
-=======
         @Nonnull VertexEmitter buffer, float x, float y,
->>>>>>> 41fa95bc
         @Nonnull Terminal terminal, boolean greyscale,
-        float topMarginSize, float bottomMarginSize, float leftMarginSize, float rightMarginSize, int light
-    )
-    {
-<<<<<<< HEAD
-        drawTerminalWithoutCursor( transform, buffer, x, y, terminal, greyscale, topMarginSize, bottomMarginSize, leftMarginSize, rightMarginSize, light );
-        drawCursor( transform, buffer, x, y, terminal, greyscale );
-    }
-
-    // Called by WidgetTerminal
-    public static void drawTerminalImmediate(
-        @Nonnull PoseStack transform, float x, float y, @Nonnull Terminal terminal, boolean greyscale,
         float topMarginSize, float bottomMarginSize, float leftMarginSize, float rightMarginSize
     )
     {
-        MultiBufferSource.BufferSource renderer = MultiBufferSource.immediate( Tesselator.getInstance().getBuilder() );
-        VertexConsumer buffer = renderer.getBuffer( RenderTypes.GUI_TERMINAL );
-        drawTerminal( transform, buffer, x, y, terminal, greyscale, topMarginSize, bottomMarginSize, leftMarginSize, rightMarginSize, FULL_BRIGHT_LIGHTMAP );
-        renderer.endBatch();
-    }
-
-    public static void drawEmptyTerminal( @Nonnull PoseStack transform, @Nonnull VertexConsumer buffer, float x, float y, float width, float height, int light )
-    {
-        Colour colour = Colour.BLACK;
-        drawQuad( transform, buffer, x, y, width, height, colour.getR(), colour.getG(), colour.getB(), light );
-    }
-
-    public static void drawEmptyTerminalImmediate( @Nonnull PoseStack transform, float x, float y, float width, float height )
-    {
-        MultiBufferSource.BufferSource renderer = MultiBufferSource.immediate( Tesselator.getInstance().getBuilder() );
-        VertexConsumer buffer = renderer.getBuffer( RenderTypes.GUI_TERMINAL );
-        drawEmptyTerminal( transform, buffer, x, y, width, height, FULL_BRIGHT_LIGHTMAP );
-        renderer.endBatch();
-    }
-
-    private static void vertex( Matrix4f poseMatrix, Matrix3f normalMatrix, VertexConsumer buffer, float x, float y, float z, float r, float g, float b, float u, float v, int light )
-    {
-        buffer.vertex( poseMatrix, x, y, z ).color( r, g, b, 1.0f ).uv( u, v ).overlayCoords( OverlayTexture.NO_OVERLAY ).uv2( light ).normal( normalMatrix, 0f, 0f, 1f ).endVertex();
-=======
         drawTerminalWithoutCursor( buffer, x, y, terminal, greyscale, topMarginSize, bottomMarginSize, leftMarginSize, rightMarginSize );
         drawCursor( buffer, x, y, terminal, greyscale );
     }
 
     public static void drawEmptyTerminal( @Nonnull VertexEmitter emitter, float x, float y, float width, float height )
-    {
-        drawQuad( emitter, x, y, 0, width, height, BLACK, FULL_BRIGHT_LIGHTMAP );
-    }
-
-    public static void drawBlocker( @Nonnull VertexEmitter emitter, float x, float y, float width, float height )
     {
         drawQuad( emitter, x, y, 0, width, height, BLACK, FULL_BRIGHT_LIGHTMAP );
     }
@@ -404,14 +259,13 @@
                 if( c != '\0' && c != ' ' ) count++;
             }
         }
-
         return count * 4;
     }
 
     /**
      * Emit a single vertex to some buffer.
      *
-     * @see #toVertexConsumer(Matrix4f, VertexConsumer) Emits to a {@link VertexConsumer}.
+     * @see #toVertexConsumer(PoseStack, VertexConsumer) Emits to a {@link VertexConsumer}.
      * @see #toByteBuffer(ByteBuffer) Emits to a {@link ByteBuffer}.
      */
     @FunctionalInterface
@@ -420,10 +274,12 @@
         void vertex( float x, float y, float z, byte[] rgba, float u, float v, int light );
     }
 
-    public static VertexEmitter toVertexConsumer( Matrix4f matrix, VertexConsumer consumer )
-    {
+    public static VertexEmitter toVertexConsumer( PoseStack transform, VertexConsumer consumer )
+    {
+        Matrix4f poseMatrix = transform.last().pose();
+        Matrix3f normalMatrix = transform.last().normal();
         return ( float x, float y, float z, byte[] rgba, float u, float v, int light ) ->
-            consumer.vertex( matrix, x, y, z ).color( rgba[0], rgba[1], rgba[2], rgba[3] ).uv( u, v ).uv2( light ).endVertex();
+            consumer.vertex( poseMatrix, x, y, z ).color( rgba[0], rgba[1], rgba[2], rgba[3] ).uv( u, v ).overlayCoords( OverlayTexture.NO_OVERLAY ).uv2( light ).normal( normalMatrix, 0f, 0f, 1f ).endVertex();
     }
 
     /**
@@ -440,8 +296,7 @@
     public static VertexEmitter toByteBuffer( ByteBuffer buffer )
     {
         return ( float x, float y, float z, byte[] rgba, float u, float v, int light ) -> buffer
-            .putFloat( x ).putFloat( y ).putFloat( z ).put( rgba ).putFloat( u ).putFloat( v );
->>>>>>> 41fa95bc
-    }
-
+            .putFloat( x ).putFloat( y ).putFloat( z ).put( rgba ).putFloat( u ).putFloat( v )
+            .putShort( (short) (light & 0xFFFF) ).putShort( (short) (light >> 16 & 0xFFFF) );
+    }
 }