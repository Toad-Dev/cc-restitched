--- conflicted
+++ resolved
@@ -7,7 +7,6 @@
 
 import com.mojang.blaze3d.vertex.PoseStack;
 import com.mojang.blaze3d.vertex.VertexConsumer;
-import com.mojang.math.Matrix3f;
 import com.mojang.math.Matrix4f;
 import com.mojang.math.Vector3f;
 import dan200.computercraft.ComputerCraft;
@@ -18,13 +17,11 @@
 import dan200.computercraft.shared.pocket.items.ItemPocketComputer;
 import dan200.computercraft.shared.util.Colour;
 import net.minecraft.client.renderer.MultiBufferSource;
-import net.minecraft.client.renderer.texture.OverlayTexture;
 import net.minecraft.resources.ResourceLocation;
 import net.minecraft.world.item.ItemStack;
 
 import static dan200.computercraft.client.gui.FixedWidthFontRenderer.*;
 import static dan200.computercraft.client.render.ComputerBorderRenderer.*;
-import static dan200.computercraft.client.render.RenderTypes.FULL_BRIGHT_LIGHTMAP;
 
 /**
  * Emulates map rendering for pocket computers.
@@ -76,57 +73,32 @@
         ComputerFamily family = item.getFamily();
         int frameColour = item.getColour( stack );
 
-<<<<<<< HEAD
-        renderFrame( transform, renderer, family, frameColour, light, width, height );
-=======
-        Matrix4f matrix = transform.last().pose();
-        renderFrame( matrix, bufferSource, family, frameColour, light, width, height );
->>>>>>> 41fa95bc
+        renderFrame( transform, bufferSource, family, frameColour, light, width, height );
 
         // Render the light
         int lightColour = ItemPocketComputer.getLightState( stack );
         if( lightColour == -1 ) lightColour = Colour.BLACK.getHex();
-<<<<<<< HEAD
-        renderLight( transform, renderer, lightColour, width, height );
-        VertexConsumer buffer = renderer.getBuffer( RenderTypes.ITEM_POCKET_TERMINAL );
-=======
-        renderLight( matrix, bufferSource, lightColour, width, height );
->>>>>>> 41fa95bc
+        renderLight( transform, bufferSource, lightColour, width, height );
 
         if( computer != null && terminal != null )
         {
             FixedWidthFontRenderer.drawTerminal(
-<<<<<<< HEAD
-                transform, buffer,
-                MARGIN, MARGIN, terminal, !computer.isColour(), MARGIN, MARGIN, MARGIN, MARGIN, FULL_BRIGHT_LIGHTMAP
-            );
-=======
-                FixedWidthFontRenderer.toVertexConsumer( matrix, bufferSource.getBuffer( RenderTypes.TERMINAL_WITHOUT_DEPTH ) ),
+                    FixedWidthFontRenderer.toVertexConsumer( transform, bufferSource.getBuffer( RenderTypes.ITEM_POCKET_TERMINAL ) ),
                 MARGIN, MARGIN, terminal, !computer.isColour(), MARGIN, MARGIN, MARGIN, MARGIN
             );
-            FixedWidthFontRenderer.drawBlocker(
-                FixedWidthFontRenderer.toVertexConsumer( matrix, bufferSource.getBuffer( RenderTypes.TERMINAL_BLOCKER ) ),
-                0, 0, width, height
-            );
->>>>>>> 41fa95bc
         }
         else
         {
             FixedWidthFontRenderer.drawEmptyTerminal(
-<<<<<<< HEAD
-                transform, buffer,
-                0, 0, width, height, 0 );
-=======
-                FixedWidthFontRenderer.toVertexConsumer( matrix, bufferSource.getBuffer( RenderTypes.TERMINAL_WITH_DEPTH ) ),
+                FixedWidthFontRenderer.toVertexConsumer( transform, bufferSource.getBuffer( RenderTypes.ITEM_POCKET_TERMINAL ) ),
                 0, 0, width, height
             );
->>>>>>> 41fa95bc
         }
 
         transform.popPose();
     }
 
-    private static void renderFrame( PoseStack transform, MultiBufferSource renderer, ComputerFamily family, int colour, int light, int width, int height )
+    private static void renderFrame( PoseStack transform, MultiBufferSource render, ComputerFamily family, int colour, int light, int width, int height )
     {
         ResourceLocation texture = colour != -1 ? ComputerBorderRenderer.BACKGROUND_COLOUR : ComputerBorderRenderer.getTexture( family );
 
@@ -134,37 +106,23 @@
         float g = ((colour >>> 8) & 0xFF) / 255.0f;
         float b = (colour & 0xFF) / 255.0f;
 
-        VertexConsumer buffer = renderer.getBuffer( RenderTypes.itemPocketBorder( texture ) );
+        VertexConsumer buffer = render.getBuffer( RenderTypes.itemPocketBorder( texture ) );
         ComputerBorderRenderer.render( transform, buffer, 0, 0, 0, light, width, height, true, r, g, b );
     }
 
-    private static void renderLight( PoseStack transform, MultiBufferSource renderer, int colour, int width, int height )
+    private static void renderLight( PoseStack transform, MultiBufferSource render, int colour, int width, int height )
     {
-<<<<<<< HEAD
-        float r = ((colour >>> 16) & 0xFF) / 255.0f;
-        float g = ((colour >>> 8) & 0xFF) / 255.0f;
-        float b = (colour & 0xFF) / 255.0f;
-        float z = 0.001f;
-
-        VertexConsumer buffer = renderer.getBuffer( RenderTypes.ITEM_POCKET_LIGHT );
-        Matrix4f poseMatrix = transform.last().pose();
-        Matrix3f normalMatrix = transform.last().normal();
-        buffer.vertex( poseMatrix, width - LIGHT_HEIGHT * 2, height + LIGHT_HEIGHT + BORDER / 2.0f, z ).color( r, g, b, 1.0f ).uv( BACKGROUND_START, BACKGROUND_START ).overlayCoords( OverlayTexture.NO_OVERLAY ).uv2( FULL_BRIGHT_LIGHTMAP ).normal( normalMatrix, 0f, 0f, 1f ).endVertex();
-        buffer.vertex( poseMatrix, width, height + LIGHT_HEIGHT + BORDER / 2.0f, z ).color( r, g, b, 1.0f ).uv( BACKGROUND_START, BACKGROUND_END ).overlayCoords( OverlayTexture.NO_OVERLAY ).uv2( FULL_BRIGHT_LIGHTMAP ).normal( normalMatrix, 0f, 0f, 1f ).endVertex();
-        buffer.vertex( poseMatrix, width, height + BORDER / 2.0f, z ).color( r, g, b, 1.0f ).uv( BACKGROUND_END, BACKGROUND_END ).overlayCoords( OverlayTexture.NO_OVERLAY ).uv2( FULL_BRIGHT_LIGHTMAP ).normal( normalMatrix, 0f, 0f, 1f ).endVertex();
-        buffer.vertex( poseMatrix, width - LIGHT_HEIGHT * 2, height + BORDER / 2.0f, z ).color( r, g, b, 1.0f ).uv( BACKGROUND_END, BACKGROUND_START ).overlayCoords( OverlayTexture.NO_OVERLAY ).uv2( FULL_BRIGHT_LIGHTMAP ).normal( normalMatrix, 0f, 0f, 1f ).endVertex();
-=======
         byte r = (byte) ((colour >>> 16) & 0xFF);
         byte g = (byte) ((colour >>> 8) & 0xFF);
         byte b = (byte) (colour & 0xFF);
         var c = new byte[] { r, g, b, (byte) 255 };
+        float z = 0.001f;
 
-        VertexConsumer buffer = render.getBuffer( RenderTypes.TERMINAL_WITH_DEPTH );
+        VertexConsumer buffer = render.getBuffer( RenderTypes.ITEM_POCKET_LIGHT );
         FixedWidthFontRenderer.drawQuad(
             FixedWidthFontRenderer.toVertexConsumer( transform, buffer ),
             width - LIGHT_HEIGHT * 2, height + BORDER / 2.0f, 0.001f, LIGHT_HEIGHT * 2, LIGHT_HEIGHT,
             c, RenderTypes.FULL_BRIGHT_LIGHTMAP
         );
->>>>>>> 41fa95bc
     }
 }