--- conflicted
+++ resolved
@@ -20,10 +20,6 @@
 import net.minecraft.resources.ResourceLocation;
 import net.minecraft.world.item.ItemStack;
 
-<<<<<<< HEAD
-import static dan200.computercraft.client.gui.FixedWidthFontRenderer.*;
-=======
->>>>>>> caa412b7
 import static dan200.computercraft.client.render.ComputerBorderRenderer.*;
 import static dan200.computercraft.client.render.text.FixedWidthFontRenderer.FONT_HEIGHT;
 import static dan200.computercraft.client.render.text.FixedWidthFontRenderer.FONT_WIDTH;
@@ -120,12 +116,7 @@
         byte r = (byte) ((colour >>> 16) & 0xFF);
         byte g = (byte) ((colour >>> 8) & 0xFF);
         byte b = (byte) (colour & 0xFF);
-<<<<<<< HEAD
-        var c = new byte[] { r, g, b, (byte) 255 };
-        float z = 0.001f;
-=======
         byte[] c = new byte[] { r, g, b, (byte) 255 };
->>>>>>> caa412b7
 
         VertexConsumer buffer = render.getBuffer( RenderTypes.ITEM_POCKET_LIGHT );
         FixedWidthFontRenderer.drawQuad(
