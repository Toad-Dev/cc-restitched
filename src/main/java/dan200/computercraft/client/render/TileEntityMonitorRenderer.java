/*
 * This file is part of ComputerCraft - http://www.computercraft.info
 * Copyright Daniel Ratcliffe, 2011-2022. Do not distribute without permission.
 * Send enquiries to dratcliffe@gmail.com
 */
package dan200.computercraft.client.render;

import com.mojang.blaze3d.platform.GlStateManager;
import com.mojang.blaze3d.platform.MemoryTracker;
import com.mojang.blaze3d.systems.RenderSystem;
import com.mojang.blaze3d.vertex.PoseStack;
import com.mojang.blaze3d.vertex.VertexConsumer;
import com.mojang.math.Matrix3f;
import com.mojang.math.Matrix4f;
import com.mojang.math.Vector3f;
import dan200.computercraft.ComputerCraft;
import dan200.computercraft.client.FrameInfo;
import dan200.computercraft.client.render.text.DirectFixedWidthFontRenderer;
import dan200.computercraft.client.render.text.FixedWidthFontRenderer;
import dan200.computercraft.client.util.DirectBuffers;
import dan200.computercraft.core.terminal.Terminal;
import dan200.computercraft.shared.peripheral.monitor.ClientMonitor;
import dan200.computercraft.shared.peripheral.monitor.MonitorRenderer;
import dan200.computercraft.shared.peripheral.monitor.TileMonitor;
import dan200.computercraft.shared.util.DirectionUtil;
import net.minecraft.client.renderer.MultiBufferSource;
import net.minecraft.client.renderer.blockentity.BlockEntityRenderer;
import net.minecraft.client.renderer.blockentity.BlockEntityRendererProvider;
import net.minecraft.core.BlockPos;
import net.minecraft.core.Direction;
import org.lwjgl.opengl.GL11;
import org.lwjgl.opengl.GL20;
import org.lwjgl.opengl.GL31;

import javax.annotation.Nonnull;
import java.nio.ByteBuffer;

import static dan200.computercraft.client.render.text.FixedWidthFontRenderer.FONT_HEIGHT;
import static dan200.computercraft.client.render.text.FixedWidthFontRenderer.FONT_WIDTH;

public class TileEntityMonitorRenderer implements BlockEntityRenderer<TileMonitor>
{
    /**
     * {@link TileMonitor#RENDER_MARGIN}, but a tiny bit of additional padding to ensure that there is no space between
     * the monitor frame and contents.
     */
    private static final float MARGIN = (float) (TileMonitor.RENDER_MARGIN * 1.1);
    private static ByteBuffer backingBuffer;

    private static final Matrix3f IDENTITY;

    static
    {
        Matrix3f identity = new Matrix3f();
        identity.setIdentity();
        IDENTITY = identity;
    }

    public TileEntityMonitorRenderer( BlockEntityRendererProvider.Context context )
    {
    }

    @Override
    public void render( @Nonnull TileMonitor monitor, float partialTicks, @Nonnull PoseStack transform, @Nonnull MultiBufferSource bufferSource, int lightmapCoord, int overlayLight )
    {
        // Render from the origin monitor
        ClientMonitor originTerminal = monitor.getClientMonitor();

        if( originTerminal == null ) return;
        TileMonitor origin = originTerminal.getOrigin();
        BlockPos monitorPos = monitor.getBlockPos();

        // Ensure each monitor terminal is rendered only once. We allow rendering a specific tile
        // multiple times in a single frame to ensure compatibility with shaders which may run a
        // pass multiple times.
        long renderFrame = FrameInfo.getRenderFrame();
        if( originTerminal.lastRenderFrame == renderFrame && !monitorPos.equals( originTerminal.lastRenderPos ) )
        {
            return;
        }

        originTerminal.lastRenderFrame = renderFrame;
        originTerminal.lastRenderPos = monitorPos;

        BlockPos originPos = origin.getBlockPos();

        // Determine orientation
        Direction dir = origin.getDirection();
        Direction front = origin.getFront();
        float yaw = dir.toYRot();
        float pitch = DirectionUtil.toPitchAngle( front );

        // Setup initial transform
        transform.pushPose();
        transform.translate(
            originPos.getX() - monitorPos.getX() + 0.5,
            originPos.getY() - monitorPos.getY() + 0.5,
            originPos.getZ() - monitorPos.getZ() + 0.5
        );

        transform.mulPose( Vector3f.YN.rotationDegrees( yaw ) );
        transform.mulPose( Vector3f.XP.rotationDegrees( pitch ) );
        transform.translate(
            -0.5 + TileMonitor.RENDER_BORDER + TileMonitor.RENDER_MARGIN,
            origin.getHeight() - 0.5 - (TileMonitor.RENDER_BORDER + TileMonitor.RENDER_MARGIN) + 0,
            0.5
        );
        double xSize = origin.getWidth() - 2.0 * (TileMonitor.RENDER_MARGIN + TileMonitor.RENDER_BORDER);
        double ySize = origin.getHeight() - 2.0 * (TileMonitor.RENDER_MARGIN + TileMonitor.RENDER_BORDER);

        // Draw the contents
        Terminal terminal = originTerminal.getTerminal();
        if( terminal != null )
        {
            // Draw a terminal
            int width = terminal.getWidth(), height = terminal.getHeight();
            int pixelWidth = width * FONT_WIDTH, pixelHeight = height * FONT_HEIGHT;
            double xScale = xSize / pixelWidth;
            double yScale = ySize / pixelHeight;
            transform.pushPose();
            // Avoid PoseStack#scale to preserve normal matrix.
            transform.last().pose().multiply( Matrix4f.createScaleMatrix( (float) xScale, (float) -yScale, 1.0f ) );

            renderTerminal( bufferSource, transform, originTerminal, (float) (MARGIN / xScale), (float) (MARGIN / yScale) );

<<<<<<< HEAD
            // We don't draw the cursor with the VBO/TBO, as it's dynamic and so we'll end up refreshing far more than
            // is reasonable.
            FixedWidthFontRenderer.drawCursor(
                FixedWidthFontRenderer.toVertexConsumer( transform, bufferSource.getBuffer( RenderTypes.MONITOR ) ),
                0, 0, terminal, !originTerminal.isColour()
            );

=======
>>>>>>> caa412b7
            transform.popPose();
        }
        else
        {
            FixedWidthFontRenderer.drawEmptyTerminal(
                FixedWidthFontRenderer.toVertexConsumer( transform, bufferSource.getBuffer( RenderTypes.MONITOR ) ),
                -MARGIN, MARGIN,
                (float) (xSize + 2 * MARGIN), (float) -(ySize + MARGIN * 2)
            );
        }

        transform.popPose();
    }

    private static void renderTerminal( @Nonnull MultiBufferSource bufferSource, PoseStack transform, ClientMonitor monitor, float xMargin, float yMargin )
    {
        Terminal terminal = monitor.getTerminal();
        int width = terminal.getWidth(), height = terminal.getHeight();
        int pixelWidth = width * FONT_WIDTH, pixelHeight = height * FONT_HEIGHT;

        MonitorRenderer renderType = MonitorRenderer.current();
        boolean redraw = monitor.pollTerminalChanged();
        if( monitor.createBuffer( renderType ) ) redraw = true;

        switch( renderType )
        {
            case TBO:
            {
                if( redraw )
                {
                    var terminalBuffer = getBuffer( width * height * 3 );
                    MonitorTextureBufferShader.setTerminalData( terminalBuffer, terminal );
                    DirectBuffers.setBufferData( GL31.GL_TEXTURE_BUFFER, monitor.tboBuffer, terminalBuffer, GL20.GL_STATIC_DRAW );

                    var uniformBuffer = getBuffer( MonitorTextureBufferShader.UNIFORM_SIZE );
                    MonitorTextureBufferShader.setUniformData( uniformBuffer, terminal, !monitor.isColour() );
                    DirectBuffers.setBufferData( GL31.GL_UNIFORM_BUFFER, monitor.tboUniform, uniformBuffer, GL20.GL_STATIC_DRAW );
                }

                // Nobody knows what they're doing!
                int active = GlStateManager._getActiveTexture();
                RenderSystem.activeTexture( MonitorTextureBufferShader.TEXTURE_INDEX );
                GL11.glBindTexture( GL31.GL_TEXTURE_BUFFER, monitor.tboTexture );
                RenderSystem.activeTexture( active );

                MonitorTextureBufferShader shader = RenderTypes.getMonitorTextureBufferShader();
                shader.setupUniform( monitor.tboUniform );

                Matrix4f matrix = transform.last().pose();
                VertexConsumer buffer = bufferSource.getBuffer( RenderTypes.MONITOR_TBO );
                tboVertex( buffer, matrix, -xMargin, -yMargin );
                tboVertex( buffer, matrix, -xMargin, pixelHeight + yMargin );
                tboVertex( buffer, matrix, pixelWidth + xMargin, -yMargin );
                tboVertex( buffer, matrix, pixelWidth + xMargin, pixelHeight + yMargin );

                break;
            }

            case VBO:
            {
                var vbo = monitor.buffer;
                if( redraw )
                {
<<<<<<< HEAD
                    int vertexCount = FixedWidthFontRenderer.getMaxVertexCount( terminal );
                    ByteBuffer buffer = getBuffer( vertexCount * RenderTypes.MONITOR.format().getVertexSize() );
                    FixedWidthFontRenderer.drawTerminalWithoutCursor(
                        FixedWidthFontRenderer.toByteBuffer( buffer ), 0, 0,
                        terminal, !monitor.isColour(), yMargin, yMargin, xMargin, xMargin
=======
                    int vertexSize = RenderTypes.TERMINAL_WITHOUT_DEPTH.format().getVertexSize();
                    ByteBuffer buffer = getBuffer( DirectFixedWidthFontRenderer.getVertexCount( terminal ) * vertexSize );

                    // Draw the main terminal and store how many vertices it has.
                    DirectFixedWidthFontRenderer.drawTerminalWithoutCursor(
                        buffer, 0, 0, terminal, !monitor.isColour(), yMargin, yMargin, xMargin, xMargin
>>>>>>> caa412b7
                    );
                    int termIndexes = buffer.position() / vertexSize;

                    // If the cursor is visible, we append it to the end of our buffer. When rendering, we can either
                    // render n or n+1 quads and so toggle the cursor on and off.
                    DirectFixedWidthFontRenderer.drawCursor( buffer, 0, 0, terminal, !monitor.isColour() );

                    buffer.flip();

<<<<<<< HEAD
                    vbo.upload( vertexCount, RenderTypes.MONITOR.mode(), RenderTypes.MONITOR.format(), buffer );
                }

                Matrix3f popViewRotation = RenderSystem.getInverseViewRotationMatrix();
                RenderSystem.setInverseViewRotationMatrix( IDENTITY );

                bufferSource.getBuffer( RenderTypes.MONITOR );
                RenderTypes.MONITOR.setupRenderState();

                var poseMatrix = transform.last().pose();
                if( !MonitorRenderer.canvasModPresent )
                {
                    vbo.drawWithShader( poseMatrix, RenderSystem.getProjectionMatrix(), RenderTypes.getMonitorShader() );
                }
                else
                {
                    var matrix = RenderSystem.getModelViewMatrix().copy();
                    matrix.multiply( transform.last().pose() );
                    vbo.drawWithShader( matrix, RenderSystem.getProjectionMatrix(), RenderTypes.getMonitorShader() );
                }

                RenderSystem.setInverseViewRotationMatrix( popViewRotation );
=======
                    vbo.upload( termIndexes, RenderTypes.TERMINAL_WITHOUT_DEPTH.mode(), RenderTypes.TERMINAL_WITHOUT_DEPTH.format(), buffer );
                }

                bufferSource.getBuffer( RenderTypes.TERMINAL_WITHOUT_DEPTH );
                RenderTypes.TERMINAL_WITHOUT_DEPTH.setupRenderState();

                vbo.drawWithShader(
                    matrix, RenderSystem.getProjectionMatrix(), RenderTypes.getTerminalShader(),
                    // As mentioned in the above comment, render the extra cursor quad if it is visible this frame. Each
                    // // quad has an index count of 6.
                    FixedWidthFontRenderer.isCursorVisible( terminal ) && FrameInfo.getGlobalCursorBlink() ? vbo.getIndexCount() + 6 : vbo.getIndexCount()
                );

                FixedWidthFontRenderer.drawBlocker(
                    FixedWidthFontRenderer.toVertexConsumer( matrix, bufferSource.getBuffer( RenderTypes.TERMINAL_BLOCKER ) ),
                    -xMargin, -yMargin, pixelWidth + xMargin, pixelHeight + yMargin
                );
>>>>>>> caa412b7
                break;
            }
        }

        // Force a flush of the buffer. WorldRenderer.updateCameraAndRender will "finish" all the built-in buffers
        // before calling renderer.finish, which means our TBO quad or depth blocker won't be rendered yet!
        bufferSource.getBuffer( RenderType.solid() );
    }

    private static void tboVertex( VertexConsumer builder, Matrix4f matrix, float x, float y )
    {
        // We encode position in the UV, as that's not transformed by the matrix.
        builder.vertex( matrix, x, y, 0 ).uv( x, y ).endVertex();
    }

    @Nonnull
    private static ByteBuffer getBuffer( int capacity )
    {

        ByteBuffer buffer = backingBuffer;
        if( buffer == null || buffer.capacity() < capacity )
        {
            buffer = backingBuffer = buffer == null ? MemoryTracker.create( capacity ) : MemoryTracker.resize( buffer, capacity );
        }

        buffer.clear();
        return buffer;
    }

    @Override
    public int getViewDistance()
    {
        return ComputerCraft.monitorDistance;
    }
}<|MERGE_RESOLUTION|>--- conflicted
+++ resolved
@@ -24,6 +24,7 @@
 import dan200.computercraft.shared.peripheral.monitor.TileMonitor;
 import dan200.computercraft.shared.util.DirectionUtil;
 import net.minecraft.client.renderer.MultiBufferSource;
+import net.minecraft.client.renderer.RenderType;
 import net.minecraft.client.renderer.blockentity.BlockEntityRenderer;
 import net.minecraft.client.renderer.blockentity.BlockEntityRendererProvider;
 import net.minecraft.core.BlockPos;
@@ -123,16 +124,6 @@
 
             renderTerminal( bufferSource, transform, originTerminal, (float) (MARGIN / xScale), (float) (MARGIN / yScale) );
 
-<<<<<<< HEAD
-            // We don't draw the cursor with the VBO/TBO, as it's dynamic and so we'll end up refreshing far more than
-            // is reasonable.
-            FixedWidthFontRenderer.drawCursor(
-                FixedWidthFontRenderer.toVertexConsumer( transform, bufferSource.getBuffer( RenderTypes.MONITOR ) ),
-                0, 0, terminal, !originTerminal.isColour()
-            );
-
-=======
->>>>>>> caa412b7
             transform.popPose();
         }
         else
@@ -196,20 +187,12 @@
                 var vbo = monitor.buffer;
                 if( redraw )
                 {
-<<<<<<< HEAD
-                    int vertexCount = FixedWidthFontRenderer.getMaxVertexCount( terminal );
-                    ByteBuffer buffer = getBuffer( vertexCount * RenderTypes.MONITOR.format().getVertexSize() );
-                    FixedWidthFontRenderer.drawTerminalWithoutCursor(
-                        FixedWidthFontRenderer.toByteBuffer( buffer ), 0, 0,
-                        terminal, !monitor.isColour(), yMargin, yMargin, xMargin, xMargin
-=======
-                    int vertexSize = RenderTypes.TERMINAL_WITHOUT_DEPTH.format().getVertexSize();
+                    int vertexSize = RenderTypes.MONITOR.format().getVertexSize();
                     ByteBuffer buffer = getBuffer( DirectFixedWidthFontRenderer.getVertexCount( terminal ) * vertexSize );
 
                     // Draw the main terminal and store how many vertices it has.
                     DirectFixedWidthFontRenderer.drawTerminalWithoutCursor(
                         buffer, 0, 0, terminal, !monitor.isColour(), yMargin, yMargin, xMargin, xMargin
->>>>>>> caa412b7
                     );
                     int termIndexes = buffer.position() / vertexSize;
 
@@ -219,8 +202,7 @@
 
                     buffer.flip();
 
-<<<<<<< HEAD
-                    vbo.upload( vertexCount, RenderTypes.MONITOR.mode(), RenderTypes.MONITOR.format(), buffer );
+                    vbo.upload( termIndexes, RenderTypes.MONITOR.mode(), RenderTypes.MONITOR.format(), buffer );
                 }
 
                 Matrix3f popViewRotation = RenderSystem.getInverseViewRotationMatrix();
@@ -229,38 +211,22 @@
                 bufferSource.getBuffer( RenderTypes.MONITOR );
                 RenderTypes.MONITOR.setupRenderState();
 
-                var poseMatrix = transform.last().pose();
-                if( !MonitorRenderer.canvasModPresent )
+                var matrix = transform.last().pose();
+                if( MonitorRenderer.canvasModPresent )
                 {
-                    vbo.drawWithShader( poseMatrix, RenderSystem.getProjectionMatrix(), RenderTypes.getMonitorShader() );
+                    var modelViewMatrix = RenderSystem.getModelViewMatrix().copy();
+                    modelViewMatrix.multiply( matrix );
+                    matrix = modelViewMatrix;
                 }
-                else
-                {
-                    var matrix = RenderSystem.getModelViewMatrix().copy();
-                    matrix.multiply( transform.last().pose() );
-                    vbo.drawWithShader( matrix, RenderSystem.getProjectionMatrix(), RenderTypes.getMonitorShader() );
-                }
-
-                RenderSystem.setInverseViewRotationMatrix( popViewRotation );
-=======
-                    vbo.upload( termIndexes, RenderTypes.TERMINAL_WITHOUT_DEPTH.mode(), RenderTypes.TERMINAL_WITHOUT_DEPTH.format(), buffer );
-                }
-
-                bufferSource.getBuffer( RenderTypes.TERMINAL_WITHOUT_DEPTH );
-                RenderTypes.TERMINAL_WITHOUT_DEPTH.setupRenderState();
 
                 vbo.drawWithShader(
-                    matrix, RenderSystem.getProjectionMatrix(), RenderTypes.getTerminalShader(),
+                    matrix, RenderSystem.getProjectionMatrix(), RenderTypes.getMonitorShader(),
                     // As mentioned in the above comment, render the extra cursor quad if it is visible this frame. Each
-                    // // quad has an index count of 6.
+                    // quad has an index count of 6.
                     FixedWidthFontRenderer.isCursorVisible( terminal ) && FrameInfo.getGlobalCursorBlink() ? vbo.getIndexCount() + 6 : vbo.getIndexCount()
                 );
 
-                FixedWidthFontRenderer.drawBlocker(
-                    FixedWidthFontRenderer.toVertexConsumer( matrix, bufferSource.getBuffer( RenderTypes.TERMINAL_BLOCKER ) ),
-                    -xMargin, -yMargin, pixelWidth + xMargin, pixelHeight + yMargin
-                );
->>>>>>> caa412b7
+                RenderSystem.setInverseViewRotationMatrix( popViewRotation );
                 break;
             }
         }
