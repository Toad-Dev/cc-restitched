/*
 * This file is part of ComputerCraft - http://www.computercraft.info
 * Copyright Daniel Ratcliffe, 2011-2021. Do not distribute without permission.
 * Send enquiries to dratcliffe@gmail.com
 */
package dan200.computercraft.client.render;

import net.fabricmc.api.EnvType;
import net.fabricmc.api.Environment;
import net.minecraft.client.render.VertexFormat;
import net.minecraft.client.render.VertexFormatElement;
import net.minecraft.client.render.VertexFormats;
import net.minecraft.client.render.model.BakedQuad;
import net.minecraft.util.math.Matrix4f;
import net.minecraft.util.math.Vector4f;
<<<<<<< HEAD
=======

>>>>>>> c85a8061
import java.util.List;

/**
 * Transforms vertices of a model, remaining aware of winding order, and rearranging vertices if needed.
 */
@Environment( EnvType.CLIENT )
public final class ModelTransformer
{
    private static final Matrix4f identity;

    static
    {
        identity = new Matrix4f();
        identity.loadIdentity();
    }

    private ModelTransformer()
    {
    }

    public static void transformQuadsTo( List<BakedQuad> output, List<BakedQuad> input, Matrix4f transform )
    {
        transformQuadsTo( VertexFormats.POSITION_COLOR_TEXTURE_LIGHT_NORMAL, output, input, transform );
    }

    public static void transformQuadsTo( VertexFormat format, List<BakedQuad> output, List<BakedQuad> input, Matrix4f transform )
    {
        if( transform == null || transform.equals( identity ) )
        {
            output.addAll( input );
        }
        else
        {
            for( BakedQuad quad : input )
            {
                output.add( doTransformQuad( format, quad, transform ) );
            }
        }
    }

    private static BakedQuad doTransformQuad( VertexFormat format, BakedQuad quad, Matrix4f transform )
    {
        int[] vertexData = quad.getVertexData().clone();
        BakedQuad copy = new BakedQuad( vertexData, -1, quad.getFace(), quad.getSprite(), true );

        int offsetBytes = 0;
        for( int v = 0; v < 4; ++v )
        {
            for( VertexFormatElement element : format.getElements() ) // For each vertex element
            {
<<<<<<< HEAD
                int start = offsetBytes / Integer.BYTES;
                if( element.getType() == VertexFormatElement.Type.POSITION && element.getDataType() == VertexFormatElement.DataType.FLOAT ) // When we find a position element
=======
                if( element.isPosition() &&
                    element.getDataType() == VertexFormatElement.DataType.FLOAT &&
                    element.getLength() == 3 ) // When we find a position element
>>>>>>> c85a8061
                {
                    for ( int j = 0; j < 4; ++j ) // For each corner of the quad
                    {
                        int start = offsetBytes + j * format.getVertexSize();
                        if ( (start % 4) == 0 )
                        {
                            start = start / 4;

                            // Extract the position
                            Vector4f pos = new Vector4f(
                                Float.intBitsToFloat( vertexData[start] ),
                                Float.intBitsToFloat( vertexData[start + 1] ),
                                Float.intBitsToFloat( vertexData[start + 2] ),
                                1
                            );

                            // Transform the position
                            pos.transform( transform );

                            // Insert the position
                            vertexData[start] = Float.floatToRawIntBits( pos.getX() );
                            vertexData[start + 1] = Float.floatToRawIntBits( pos.getY() );
                            vertexData[start + 2] = Float.floatToRawIntBits( pos.getZ() );
                        }
                    }
                }
<<<<<<< HEAD
                offsetBytes += element.getByteLength();
=======
                offsetBytes += element.getLength();
>>>>>>> c85a8061
            }
        }
        return copy;
    }

    public static BakedQuad transformQuad( VertexFormat format, BakedQuad input, Matrix4f transform )
    {
        if( transform == null || transform.equals( identity ) )
        {
            return input;
        }
        return doTransformQuad( format, input, transform );
    }
}<|MERGE_RESOLUTION|>--- conflicted
+++ resolved
@@ -13,10 +13,7 @@
 import net.minecraft.client.render.model.BakedQuad;
 import net.minecraft.util.math.Matrix4f;
 import net.minecraft.util.math.Vector4f;
-<<<<<<< HEAD
-=======
 
->>>>>>> c85a8061
 import java.util.List;
 
 /**
@@ -67,14 +64,9 @@
         {
             for( VertexFormatElement element : format.getElements() ) // For each vertex element
             {
-<<<<<<< HEAD
-                int start = offsetBytes / Integer.BYTES;
-                if( element.getType() == VertexFormatElement.Type.POSITION && element.getDataType() == VertexFormatElement.DataType.FLOAT ) // When we find a position element
-=======
                 if( element.isPosition() &&
                     element.getDataType() == VertexFormatElement.DataType.FLOAT &&
                     element.getLength() == 3 ) // When we find a position element
->>>>>>> c85a8061
                 {
                     for ( int j = 0; j < 4; ++j ) // For each corner of the quad
                     {
@@ -101,11 +93,7 @@
                         }
                     }
                 }
-<<<<<<< HEAD
-                offsetBytes += element.getByteLength();
-=======
                 offsetBytes += element.getLength();
->>>>>>> c85a8061
             }
         }
         return copy;
