/*
 * This file is part of ComputerCraft - http://www.computercraft.info
 * Copyright Daniel Ratcliffe, 2011-2021. Do not distribute without permission.
 * Send enquiries to dratcliffe@gmail.com
 */
package dan200.computercraft.client;

import dan200.computercraft.shared.command.text.ChatHelpers;
import dan200.computercraft.shared.command.text.TableBuilder;
import dan200.computercraft.shared.command.text.TableFormatter;
import it.unimi.dsi.fastutil.ints.Int2IntOpenHashMap;
import net.minecraft.client.Minecraft;
import net.minecraft.client.gui.FontRenderer;
import net.minecraft.client.gui.NewChatGui;
import net.minecraft.util.math.MathHelper;
import net.minecraft.util.text.ITextComponent;
import net.minecraft.util.text.TextFormatting;
import org.apache.commons.lang3.StringUtils;

import javax.annotation.Nullable;

public class ClientTableFormatter implements TableFormatter
{
    public static final ClientTableFormatter INSTANCE = new ClientTableFormatter();

    private static final Int2IntOpenHashMap lastHeights = new Int2IntOpenHashMap();

    private static FontRenderer renderer()
    {
        return Minecraft.getInstance().font;
    }

    @Override
    @Nullable
    public ITextComponent getPadding( ITextComponent component, int width )
    {
        int extraWidth = width - getWidth( component );
        if( extraWidth <= 0 ) return null;

        FontRenderer renderer = renderer();

        float spaceWidth = renderer.width( " " );
        int spaces = MathHelper.floor( extraWidth / spaceWidth );
        int extra = extraWidth - (int) (spaces * spaceWidth);

        return ChatHelpers.coloured( StringUtils.repeat( ' ', spaces ) + StringUtils.repeat( (char) 712, extra ), TextFormatting.GRAY );
    }

    @Override
    public int getColumnPadding()
    {
        return 3;
    }

    @Override
    public int getWidth( ITextComponent component )
    {
<<<<<<< HEAD
        return renderer().getStringPropertyWidth( component );
=======
        return renderer().width( component.getColoredString() );
>>>>>>> 34b5ede3
    }

    @Override
    public void writeLine( int id, ITextComponent component )
    {
        Minecraft mc = Minecraft.getInstance();
        NewChatGui chat = mc.gui.getChat();

<<<<<<< HEAD
        // TODO: Trim the text if it goes over the allowed length
        // int maxWidth = MathHelper.floor( chat.getChatWidth() / chat.getScale() );
        // List<ITextProperties> list = RenderComponentsUtil.func_238505_a_( component, maxWidth, mc.fontRenderer );
        // if( !list.isEmpty() ) chat.printChatMessageWithOptionalDeletion( list.get( 0 ), id );
        chat.printChatMessageWithOptionalDeletion( component, id );
=======
        // Trim the text if it goes over the allowed length
        int maxWidth = MathHelper.floor( chat.getWidth() / chat.getScale() );
        List<ITextComponent> list = RenderComponentsUtil.wrapComponents( component, maxWidth, mc.font, false, false );
        if( !list.isEmpty() ) chat.addMessage( list.get( 0 ), id );
>>>>>>> 34b5ede3
    }

    @Override
    public int display( TableBuilder table )
    {
        NewChatGui chat = Minecraft.getInstance().gui.getChat();

        int lastHeight = lastHeights.get( table.getId() );

        int height = TableFormatter.super.display( table );
        lastHeights.put( table.getId(), height );

        for( int i = height; i < lastHeight; i++ ) chat.removeById( i + table.getId() );
        return height;
    }
}<|MERGE_RESOLUTION|>--- conflicted
+++ resolved
@@ -55,11 +55,7 @@
     @Override
     public int getWidth( ITextComponent component )
     {
-<<<<<<< HEAD
-        return renderer().getStringPropertyWidth( component );
-=======
-        return renderer().width( component.getColoredString() );
->>>>>>> 34b5ede3
+        return renderer().width( component );
     }
 
     @Override
@@ -68,18 +64,11 @@
         Minecraft mc = Minecraft.getInstance();
         NewChatGui chat = mc.gui.getChat();
 
-<<<<<<< HEAD
         // TODO: Trim the text if it goes over the allowed length
         // int maxWidth = MathHelper.floor( chat.getChatWidth() / chat.getScale() );
-        // List<ITextProperties> list = RenderComponentsUtil.func_238505_a_( component, maxWidth, mc.fontRenderer );
+        // List<ITextProperties> list = RenderComponentsUtil.wrapComponents( component, maxWidth, mc.fontRenderer );
         // if( !list.isEmpty() ) chat.printChatMessageWithOptionalDeletion( list.get( 0 ), id );
-        chat.printChatMessageWithOptionalDeletion( component, id );
-=======
-        // Trim the text if it goes over the allowed length
-        int maxWidth = MathHelper.floor( chat.getWidth() / chat.getScale() );
-        List<ITextComponent> list = RenderComponentsUtil.wrapComponents( component, maxWidth, mc.font, false, false );
-        if( !list.isEmpty() ) chat.addMessage( list.get( 0 ), id );
->>>>>>> 34b5ede3
+        chat.addMessage( component, id );
     }
 
     @Override
