/*
 * This file is part of ComputerCraft - http://www.computercraft.info
 * Copyright Daniel Ratcliffe, 2011-2021. Do not distribute without permission.
 * Send enquiries to dratcliffe@gmail.com
 */
package dan200.computercraft.client.sound;

import com.mojang.blaze3d.audio.Channel;
import net.minecraft.client.resources.sounds.SoundInstance;
import net.minecraft.world.phys.Vec3;

import java.util.Map;
import java.util.UUID;
import java.util.concurrent.ConcurrentHashMap;

/**
 * Maps speakers source IDs to a {@link SpeakerInstance}.
 */
public class SpeakerManager
{
    private static final Map<UUID, SpeakerInstance> sounds = new ConcurrentHashMap<>();

    // A return value of true cancels the event
    public static boolean playStreaming( SoundInstance soundInstance, Channel channel )
    {
<<<<<<< HEAD
        if( !(soundInstance instanceof SpeakerSound) ) return false;
        SpeakerSound sound = (SpeakerSound) soundInstance;
        if( sound.stream == null ) return false;

        channel.attachBufferStream( sound.stream );
        channel.play();
        return true;
=======
        if( !(event.getSound() instanceof SpeakerSound sound) ) return;
        if( sound.stream == null ) return;

        event.getChannel().attachBufferStream( sound.stream );
        event.getChannel().play();

        sound.channel = event.getChannel();
        sound.executor = event.getEngine().executor;
>>>>>>> 2b901f2d
    }

    public static SpeakerInstance getSound( UUID source )
    {
        return sounds.computeIfAbsent( source, x -> new SpeakerInstance() );
    }

    public static void stopSound( UUID source )
    {
        SpeakerInstance sound = sounds.remove( source );
        if( sound != null ) sound.stop();
    }

    public static void moveSound( UUID source, Vec3 position )
    {
        SpeakerInstance sound = sounds.get( source );
        if( sound != null ) sound.setPosition( position );
    }

    public static void reset()
    {
        sounds.clear();
    }
}<|MERGE_RESOLUTION|>--- conflicted
+++ resolved
@@ -7,6 +7,7 @@
 
 import com.mojang.blaze3d.audio.Channel;
 import net.minecraft.client.resources.sounds.SoundInstance;
+import net.minecraft.client.sounds.SoundEngine;
 import net.minecraft.world.phys.Vec3;
 
 import java.util.Map;
@@ -21,26 +22,17 @@
     private static final Map<UUID, SpeakerInstance> sounds = new ConcurrentHashMap<>();
 
     // A return value of true cancels the event
-    public static boolean playStreaming( SoundInstance soundInstance, Channel channel )
+    public static boolean playStreaming( SoundEngine engine, SoundInstance soundInstance, Channel channel )
     {
-<<<<<<< HEAD
-        if( !(soundInstance instanceof SpeakerSound) ) return false;
-        SpeakerSound sound = (SpeakerSound) soundInstance;
+        if( !(soundInstance instanceof SpeakerSound sound) ) return false;
         if( sound.stream == null ) return false;
 
         channel.attachBufferStream( sound.stream );
         channel.play();
+
+        sound.channel = channel;
+        sound.executor = engine.executor;
         return true;
-=======
-        if( !(event.getSound() instanceof SpeakerSound sound) ) return;
-        if( sound.stream == null ) return;
-
-        event.getChannel().attachBufferStream( sound.stream );
-        event.getChannel().play();
-
-        sound.channel = event.getChannel();
-        sound.executor = event.getEngine().executor;
->>>>>>> 2b901f2d
     }
 
     public static SpeakerInstance getSound( UUID source )
