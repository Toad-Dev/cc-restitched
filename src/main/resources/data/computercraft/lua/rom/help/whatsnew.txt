<<<<<<< HEAD
New features in CC: Tweaked 1.90.3

* Fix the selected slot indicator missing from the turtle GUI.
* Ensure we load/save computer data from the world directory, rather than a global one.
=======
New features in CC: Tweaked 1.91.0

* [Generic peripherals] Expose NBT hashes of items to inventory methods.
* Bump Cobalt version
  * Optimise handling of string concatenation.
  * Add string.{pack,unpack,packsize} (MCJack123)

And several bug fixes:
* Escape non-ASCII characters in JSON strings (neumond)
* Make field names in fs.attributes more consistent (abby)
* Fix textutils.formatTime correctly handle 12 AM (R93950X)
>>>>>>> 183b3420

Type "help changelog" to see the full version history.<|MERGE_RESOLUTION|>--- conflicted
+++ resolved
@@ -1,20 +1,15 @@
-<<<<<<< HEAD
-New features in CC: Tweaked 1.90.3
-
-* Fix the selected slot indicator missing from the turtle GUI.
-* Ensure we load/save computer data from the world directory, rather than a global one.
-=======
 New features in CC: Tweaked 1.91.0
 
 * [Generic peripherals] Expose NBT hashes of items to inventory methods.
 * Bump Cobalt version
   * Optimise handling of string concatenation.
   * Add string.{pack,unpack,packsize} (MCJack123)
+* Update to 1.16.2
 
 And several bug fixes:
 * Escape non-ASCII characters in JSON strings (neumond)
 * Make field names in fs.attributes more consistent (abby)
 * Fix textutils.formatTime correctly handle 12 AM (R93950X)
->>>>>>> 183b3420
+* Fix turtles placing buckets multiple times.
 
 Type "help changelog" to see the full version history.