local setPos, write, setCol, blit = term.setCursorPos, term.write, term.setBackgroundColour, term.blit

local maxn = table.maxn or function( tTable )
    local maxn = 0
    for n in pairs( tTable ) do
        if type( n ) == "number" and n > max then
            maxn = n
        end
    end
    return maxn
end

local tColourLookup = {}
for n=1,16 do
    tColourLookup[ string.byte( "0123456789abcdef",n,n ) ] = 2^(n-1)
    tColourLookup[ 2^(n-1) ] = string.byte( "0123456789abcdef",n,n )
end

function loadImage( sPath )
    if type( sPath ) ~= "string" then
        error( "bad argument #1 (expected string, got " .. type( sPath ) .. ")", 2 )
    end

    local tImage = {}
    if fs.exists( sPath ) then
        for sLine in io.lines(sPath) do
            local tLine = {}
            for x=1,#sLine do
                tLine[x] = tColourLookup[ string.byte(sLine,x,x) ] or 0
            end
            table.insert( tImage, tLine )
        end
        return tImage
    end
    return nil
end

function saveImage( tImage, sPath )
    if type( tImage ) ~= "table" then
        error( "Expected paintutils image", 2 )
    elseif type( sPath ) ~= "string" then
        error( "Expected path", 2 )
    end

    local file = fs.open(sPath, "w" )
    if not file then return false end
    
    for y=1,maxn( tImage ) do
        local tOld, tNew, last = tImage[y], {}, 0
        if tOld then for x=1,maxn( tOld ) do
            local thisCol = tColourLookup[ tOld[x] ]
            if thisCol then
                tNew[x], last = thisCol, x
            else
                tNew[x] = " "
            end
        end end
        file.writeLine( table.concat( tNew, "", 1, last ) )
    end
    file.close()
    return true
end

function drawPixel( xPos, yPos, nColour )
<<<<<<< HEAD
    if type( xPos ) ~= "number" or type( yPos ) ~= "number" or (nColour ~= nil and type( nColour ) ~= "number") then
        error( "Expected x, y [, colour]", 2 )
    end
=======
    if type( xPos ) ~= "number" then error( "bad argument #1 (expected number, got " .. type( xPos ) .. ")", 2 ) end
    if type( yPos ) ~= "number" then error( "bad argument #2 (expected number, got " .. type( yPos ) .. ")", 2 ) end
    if nColour ~= nil and type( nColour ) ~= "number" then error( "bad argument #3 (expected number, got " .. type( nColour ) .. ")", 2 ) end
>>>>>>> bfb682be
    if nColour then
        setCol( nColour )
    end
    setPos( xPos, yPos )
    write( " " )
end

function drawLine( startX, startY, endX, endY, nColour )
<<<<<<< HEAD
    if type( startX ) ~= "number" or type( startX ) ~= "number" or
       type( endX ) ~= "number" or type( endY ) ~= "number" or
       (nColour ~= nil and type( nColour ) ~= "number") then
        error( "Expected startX, startY, endX, endY [, colour]", 2 )
    end
=======
    if type( startX ) ~= "number" then error( "bad argument #1 (expected number, got " .. type( startX ) .. ")", 2 ) end
    if type( startY ) ~= "number" then error( "bad argument #2 (expected number, got " .. type( startY ) .. ")", 2 ) end
    if type( endX ) ~= "number" then error( "bad argument #3 (expected number, got " .. type( endX ) .. ")", 2 ) end
    if type( endY ) ~= "number" then error( "bad argument #4 (expected number, got " .. type( endY ) .. ")", 2 ) end
    if nColour ~= nil and type( nColour ) ~= "string" then error( "bad argument #5 (expected number, got " .. type( nColour ) .. ")", 2 ) end
>>>>>>> bfb682be
    
    startX = math.floor(startX)
    startY = math.floor(startY)
    endX = math.floor(endX)
    endY = math.floor(endY)

    if nColour then
        setCol( nColour )
    end
    if startX == endX and startY == endY then
        setPos( startX, startY )
        write(" ")
        return
    end
    
    local minX, minY, maxX, maxY = math.min( startX, endX )
    if minX == startX then
        minY = startY
        maxX = endX
        maxY = endY
    else
        minY = endY
        maxX = startX
        maxY = startY
    end

    -- TODO: clip to screen rectangle?
        
    local xDiff = maxX - minX
    local yDiff = maxY - minY
    
    if minY == maxY then
        setPos( minX, minY )
        write( string.rep( " ", xDiff + 1 ) )
        return
    end
            
    if xDiff > math.abs(yDiff) then
        local y = minY
        local dy = yDiff / xDiff
        for x=minX,maxX do
            setPos( x, math.floor( y + 0.5 ) )
            write( " " )
            y = y + dy
        end
    else
        local x, mul = minX, maxY >= minY and 1 or -1
        local dx = xDiff / yDiff * mul
        for y=minY,maxY,mul do
            setPos( math.floor( x + 0.5 ), y )
            write( " " )
            x = x + dx
        end
    end
end

function drawBox( startX, startY, endX, endY, nColour )
<<<<<<< HEAD
    if type( startX ) ~= "number" or type( startX ) ~= "number" or
       type( endX ) ~= "number" or type( endY ) ~= "number" or
       (nColour ~= nil and type( nColour ) ~= "number") then
        error( "Expected startX, startY, endX, endY [, colour]", 2 )
    end
=======
    if type( startX ) ~= "number" then error( "bad argument #1 (expected number, got " .. type( startX ) .. ")", 2 ) end
    if type( startY ) ~= "number" then error( "bad argument #2 (expected number, got " .. type( startY ) .. ")", 2 ) end
    if type( endX ) ~= "number" then error( "bad argument #3 (expected number, got " .. type( endX ) .. ")", 2 ) end
    if type( endY ) ~= "number" then error( "bad argument #4 (expected number, got " .. type( endY ) .. ")", 2 ) end
    if nColour ~= nil and type( nColour ) ~= "string" then error( "bad argument #5 (expected number, got " .. type( nColour ) .. ")", 2 ) end
>>>>>>> bfb682be

    startX = math.floor(startX)
    startY = math.floor(startY)
    endX = math.floor(endX)
    endY = math.floor(endY)

    if nColour then
        setCol( nColour )
    end
    if startX == endX and startY == endY then
        setPos( startX, startY )
        write( " " )
        return
    end
    
    local minX, minY, maxX, maxY
    if startX < endX then minX, maxX = startX, endX else minX, maxX = endX, startX end
    if startY < endY then minY, maxY = startY, endY else minY, maxY = endY, startY end

    local sStr = string.rep( " ", maxX - minX + 1 )
    setPos( minX, minY )
    write( sStr )
    setPos( minX, maxY )
    write( sStr )
    
    for y=(minY+1),(maxY-1) do
        setPos( minX, y )
        write( " " )
        setPos( maxX, y )
        write( " " )
    end
end

function drawFilledBox( startX, startY, endX, endY, nColour )
<<<<<<< HEAD
    if type( startX ) ~= "number" or type( startX ) ~= "number" or
       type( endX ) ~= "number" or type( endY ) ~= "number" or
       (nColour ~= nil and type( nColour ) ~= "number") then
        error( "Expected startX, startY, endX, endY [, colour]", 2 )
    end
=======
    if type( startX ) ~= "number" then error( "bad argument #1 (expected number, got " .. type( startX ) .. ")", 2 ) end
    if type( startY ) ~= "number" then error( "bad argument #2 (expected number, got " .. type( startY ) .. ")", 2 ) end
    if type( endX ) ~= "number" then error( "bad argument #3 (expected number, got " .. type( endX ) .. ")", 2 ) end
    if type( endY ) ~= "number" then error( "bad argument #4 (expected number, got " .. type( endY ) .. ")", 2 ) end
    if nColour ~= nil and type( nColour ) ~= "string" then error( "bad argument #5 (expected number, got " .. type( nColour ) .. ")", 2 ) end
>>>>>>> bfb682be

    startX = math.floor(startX)
    startY = math.floor(startY)
    endX = math.floor(endX)
    endY = math.floor(endY)

    if nColour then
        setCol( nColour )
    end
    if startX == endX and startY == endY then
        setPos( startX, startY )
        write( " " )
        return
    end

    local minX, minY, maxX, maxY
    if startX < endX then minX, maxX = startX, endX else minX, maxX = endX, startX end
    if startY < endY then minY, maxY = startY, endY else minY, maxY = endY, startY end

    local sStr = string.rep( " ", maxX - minX + 1 )
    for y=minY,maxY do
        setPos( minX, y )
        write( sStr )
    end
end

function drawImage( tImage, xPos, yPos )
<<<<<<< HEAD
    if type( tImage ) ~= "table" or type( xPos ) ~= "number" or type( yPos ) ~= "number" then
        error( "Expected image, x, y", 2 )
    end
    for y=1,maxn( tImage ) do
        local tLine, sBG, counter = tImage[y], {}, 0
        if tLine then for x=1,maxn( tLine )+1 do
            local px = tLine[x] or 0
            if px > 0 then
                counter = counter + 1
                sBG[counter] = tColourLookup[ px ]
            elseif counter > 0 then
                setPos( x + xPos - 1 - counter, y + yPos - 1 )	
                local sT = string.rep( " ", counter )
                blit( sT, sT, table.concat( sBG ) )
                sBG, counter = {}, 0
=======
    if type( tImage ) ~= "table" then error( "bad argument #1 (expected number, got " .. type( tImage ) .. ")", 2 ) end
    if type( xPos ) ~= "number" then error( "bad argument #2 (expected number, got " .. type( xPos ) .. ")", 2 ) end
    if type( yPos ) ~= "number" then error( "bad argument #3 (expected number, got " .. type( yPos ) .. ")", 2 ) end
    for y=1,#tImage do
        local tLine = tImage[y]
        for x=1,#tLine do
            if tLine[x] > 0 then
                term.setBackgroundColor( tLine[x] )
                drawPixelInternal( x + xPos - 1, y + yPos - 1 )
>>>>>>> bfb682be
            end
        end end
    end
end<|MERGE_RESOLUTION|>--- conflicted
+++ resolved
@@ -62,15 +62,10 @@
 end
 
 function drawPixel( xPos, yPos, nColour )
-<<<<<<< HEAD
-    if type( xPos ) ~= "number" or type( yPos ) ~= "number" or (nColour ~= nil and type( nColour ) ~= "number") then
-        error( "Expected x, y [, colour]", 2 )
-    end
-=======
     if type( xPos ) ~= "number" then error( "bad argument #1 (expected number, got " .. type( xPos ) .. ")", 2 ) end
     if type( yPos ) ~= "number" then error( "bad argument #2 (expected number, got " .. type( yPos ) .. ")", 2 ) end
     if nColour ~= nil and type( nColour ) ~= "number" then error( "bad argument #3 (expected number, got " .. type( nColour ) .. ")", 2 ) end
->>>>>>> bfb682be
+
     if nColour then
         setCol( nColour )
     end
@@ -79,19 +74,11 @@
 end
 
 function drawLine( startX, startY, endX, endY, nColour )
-<<<<<<< HEAD
-    if type( startX ) ~= "number" or type( startX ) ~= "number" or
-       type( endX ) ~= "number" or type( endY ) ~= "number" or
-       (nColour ~= nil and type( nColour ) ~= "number") then
-        error( "Expected startX, startY, endX, endY [, colour]", 2 )
-    end
-=======
     if type( startX ) ~= "number" then error( "bad argument #1 (expected number, got " .. type( startX ) .. ")", 2 ) end
     if type( startY ) ~= "number" then error( "bad argument #2 (expected number, got " .. type( startY ) .. ")", 2 ) end
     if type( endX ) ~= "number" then error( "bad argument #3 (expected number, got " .. type( endX ) .. ")", 2 ) end
     if type( endY ) ~= "number" then error( "bad argument #4 (expected number, got " .. type( endY ) .. ")", 2 ) end
     if nColour ~= nil and type( nColour ) ~= "string" then error( "bad argument #5 (expected number, got " .. type( nColour ) .. ")", 2 ) end
->>>>>>> bfb682be
     
     startX = math.floor(startX)
     startY = math.floor(startY)
@@ -149,19 +136,11 @@
 end
 
 function drawBox( startX, startY, endX, endY, nColour )
-<<<<<<< HEAD
-    if type( startX ) ~= "number" or type( startX ) ~= "number" or
-       type( endX ) ~= "number" or type( endY ) ~= "number" or
-       (nColour ~= nil and type( nColour ) ~= "number") then
-        error( "Expected startX, startY, endX, endY [, colour]", 2 )
-    end
-=======
     if type( startX ) ~= "number" then error( "bad argument #1 (expected number, got " .. type( startX ) .. ")", 2 ) end
     if type( startY ) ~= "number" then error( "bad argument #2 (expected number, got " .. type( startY ) .. ")", 2 ) end
     if type( endX ) ~= "number" then error( "bad argument #3 (expected number, got " .. type( endX ) .. ")", 2 ) end
     if type( endY ) ~= "number" then error( "bad argument #4 (expected number, got " .. type( endY ) .. ")", 2 ) end
     if nColour ~= nil and type( nColour ) ~= "string" then error( "bad argument #5 (expected number, got " .. type( nColour ) .. ")", 2 ) end
->>>>>>> bfb682be
 
     startX = math.floor(startX)
     startY = math.floor(startY)
@@ -196,19 +175,11 @@
 end
 
 function drawFilledBox( startX, startY, endX, endY, nColour )
-<<<<<<< HEAD
-    if type( startX ) ~= "number" or type( startX ) ~= "number" or
-       type( endX ) ~= "number" or type( endY ) ~= "number" or
-       (nColour ~= nil and type( nColour ) ~= "number") then
-        error( "Expected startX, startY, endX, endY [, colour]", 2 )
-    end
-=======
     if type( startX ) ~= "number" then error( "bad argument #1 (expected number, got " .. type( startX ) .. ")", 2 ) end
     if type( startY ) ~= "number" then error( "bad argument #2 (expected number, got " .. type( startY ) .. ")", 2 ) end
     if type( endX ) ~= "number" then error( "bad argument #3 (expected number, got " .. type( endX ) .. ")", 2 ) end
     if type( endY ) ~= "number" then error( "bad argument #4 (expected number, got " .. type( endY ) .. ")", 2 ) end
     if nColour ~= nil and type( nColour ) ~= "string" then error( "bad argument #5 (expected number, got " .. type( nColour ) .. ")", 2 ) end
->>>>>>> bfb682be
 
     startX = math.floor(startX)
     startY = math.floor(startY)
@@ -236,10 +207,9 @@
 end
 
 function drawImage( tImage, xPos, yPos )
-<<<<<<< HEAD
-    if type( tImage ) ~= "table" or type( xPos ) ~= "number" or type( yPos ) ~= "number" then
-        error( "Expected image, x, y", 2 )
-    end
+    if type( tImage ) ~= "table" then error( "bad argument #1 (expected number, got " .. type( tImage ) .. ")", 2 ) end
+    if type( xPos ) ~= "number" then error( "bad argument #2 (expected number, got " .. type( xPos ) .. ")", 2 ) end
+    if type( yPos ) ~= "number" then error( "bad argument #3 (expected number, got " .. type( yPos ) .. ")", 2 ) end
     for y=1,maxn( tImage ) do
         local tLine, sBG, counter = tImage[y], {}, 0
         if tLine then for x=1,maxn( tLine )+1 do
@@ -252,17 +222,6 @@
                 local sT = string.rep( " ", counter )
                 blit( sT, sT, table.concat( sBG ) )
                 sBG, counter = {}, 0
-=======
-    if type( tImage ) ~= "table" then error( "bad argument #1 (expected number, got " .. type( tImage ) .. ")", 2 ) end
-    if type( xPos ) ~= "number" then error( "bad argument #2 (expected number, got " .. type( xPos ) .. ")", 2 ) end
-    if type( yPos ) ~= "number" then error( "bad argument #3 (expected number, got " .. type( yPos ) .. ")", 2 ) end
-    for y=1,#tImage do
-        local tLine = tImage[y]
-        for x=1,#tLine do
-            if tLine[x] > 0 then
-                term.setBackgroundColor( tLine[x] )
-                drawPixelInternal( x + xPos - 1, y + yPos - 1 )
->>>>>>> bfb682be
             end
         end end
     end
