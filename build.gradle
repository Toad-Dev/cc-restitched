buildscript {
    repositories {
        jcenter()
        mavenCentral()
        maven {
            name = "forge"
            url = "https://files.minecraftforge.net/maven"
        }
    }
    dependencies {
        classpath 'com.google.code.gson:gson:2.8.1'
<<<<<<< HEAD
        classpath 'net.minecraftforge.gradle:ForgeGradle:3.0.181'
=======
        classpath 'net.minecraftforge.gradle:ForgeGradle:3.0.187'
>>>>>>> 74ac5bb3
        classpath 'net.sf.proguard:proguard-gradle:6.1.0beta2'
        classpath 'org.ajoberstar.grgit:grgit-gradle:3.0.0'
    }
}

plugins {
    id "checkstyle"
    id "jacoco"
    id "com.github.hierynomus.license" version "0.15.0"
    id "com.matthewprenger.cursegradle" version "1.3.0"
    id "com.github.breadmoirai.github-release" version "2.2.4"
}

apply plugin: 'net.minecraftforge.gradle'
apply plugin: 'org.ajoberstar.grgit'
apply plugin: 'maven-publish'
apply plugin: 'maven'

version = mod_version

group = "org.squiddev"
archivesBaseName = "cc-tweaked-${mc_version}"

sourceCompatibility = targetCompatibility = compileJava.sourceCompatibility = compileJava.targetCompatibility = '1.8'

minecraft {
    runs {
        client {
            workingDirectory project.file('run')
            property 'forge.logging.markers', 'REGISTRIES'
            property 'forge.logging.console.level', 'debug'

            mods {
                computercraft {
                    source sourceSets.main
                }
            }
        }

        server {
            workingDirectory project.file("run/server-${mc_version}")
            property 'forge.logging.markers', 'REGISTRIES,REGISTRYDUMP'
            property 'forge.logging.console.level', 'debug'

            mods {
                computercraft {
                    source sourceSets.main
                }
            }
        }

        data {
            workingDirectory project.file('run')
            property 'forge.logging.markers', 'REGISTRIES,REGISTRYDUMP'
            property 'forge.logging.console.level', 'debug'

            args '--mod', 'computercraft', '--all', '--output', file('src/generated/resources/'), '--existing', file('src/main/resources/')
            mods {
                computercraft {
                    source sourceSets.main
                }
            }
        }
    }

    mappings channel: 'snapshot', version: "${mappings_version}".toString()

    accessTransformer file('src/main/resources/META-INF/accesstransformer.cfg')
}

sourceSets {
    main.resources {
        srcDir 'src/generated/resources'
    }
}

repositories {
    mavenCentral()
    maven {
        name "SquidDev"
        url "https://squiddev.cc/maven"
    }
}

configurations {
    shade
    compile.extendsFrom shade
    deployerJars
    cctJavadoc
}

dependencies {
    checkstyle "com.puppycrawl.tools:checkstyle:8.25"

    minecraft "net.minecraftforge:forge:${mc_version}-${forge_version}"

    compileOnly fg.deobf("mezz.jei:jei-1.16.3:7.6.0.49:api")
    compileOnly fg.deobf("com.blamejared.crafttweaker:CraftTweaker-1.16.3:7.0.0.48")

    runtimeOnly fg.deobf("mezz.jei:jei-1.16.3:7.6.0.49")

    compileOnly 'com.google.auto.service:auto-service:1.0-rc7'
    annotationProcessor 'com.google.auto.service:auto-service:1.0-rc7'

    shade 'org.squiddev:Cobalt:0.5.1-SNAPSHOT'

    testImplementation 'org.junit.jupiter:junit-jupiter-api:5.4.2'
    testRuntimeOnly 'org.junit.jupiter:junit-jupiter-engine:5.4.2'
    testImplementation 'org.hamcrest:hamcrest:2.2'

    deployerJars "org.apache.maven.wagon:wagon-ssh:3.0.0"

    cctJavadoc 'cc.tweaked:cct-javadoc:1.2.1'
}

// Compile tasks

javadoc {
    include "dan200/computercraft/api/**/*.java"
}

task luaJavadoc(type: Javadoc) {
    description "Generates documentation for Java-side Lua functions."
    group "documentation"

    source = sourceSets.main.allJava
    destinationDir = file("doc/javadoc")
    classpath = sourceSets.main.compileClasspath

    options.docletpath = configurations.cctJavadoc.files as List
    options.doclet = "cc.tweaked.javadoc.LuaDoclet"

    // Attempt to run under Java 11 (any Java >= 9 will work though).
    if(System.getProperty("java.version").startsWith("1.")
        && (System.getenv("JAVA_HOME_11_X64") != null || project.hasProperty("java11Home"))) {
        executable = "${System.getenv("JAVA_HOME_11_X64") ?: project.property("java11Home")}/bin/javadoc"
    }
}

jar {
    dependsOn javadoc

    manifest {
        attributes(["Specification-Title": "computercraft",
                    "Specification-Vendor": "SquidDev",
                    "Specification-Version": "1",
                    "Implementation-Title": "CC: Tweaked",
                    "Implementation-Version": "${mod_version}",
                    "Implementation-Vendor" :"SquidDev",
                    "Implementation-Timestamp": new Date().format("yyyy-MM-dd'T'HH:mm:ssZ")])
    }

    from (sourceSets.main.allSource) {
        include "dan200/computercraft/api/**/*.java"
    }

    from configurations.shade.collect { it.isDirectory() ? it : zipTree(it) }
}

[compileJava, compileTestJava].forEach {
    it.configure {
        options.compilerArgs << "-Xlint" << "-Xlint:-processing"
    }
}

import java.nio.charset.StandardCharsets
import java.nio.file.*
import java.util.zip.*

import com.google.gson.GsonBuilder
import com.google.gson.JsonElement
import com.hierynomus.gradle.license.tasks.LicenseCheck
import com.hierynomus.gradle.license.tasks.LicenseFormat
import org.ajoberstar.grgit.Grgit
import proguard.gradle.ProGuardTask

task proguard(type: ProGuardTask, dependsOn: jar) {
    description "Removes unused shadowed classes from the jar"
    group "compact"

    injars jar.archivePath
    outjars "${jar.archivePath.absolutePath.replace(".jar", "")}-min.jar"

    // Add the main runtime jar and all non-shadowed dependencies
    libraryjars "${System.getProperty('java.home')}/lib/rt.jar"
    libraryjars "${System.getProperty('java.home')}/lib/jce.jar"
    doFirst {
        sourceSets.main.compileClasspath
            .filter { !it.name.contains("Cobalt") }
            .each { libraryjars it }
    }

    // We want to avoid as much obfuscation as possible. We're only doing this to shrink code size.
    dontobfuscate; dontoptimize; keepattributes; keepparameternames

    // Proguard will remove directories by default, but that breaks JarMount.
    keepdirectories 'data/computercraft/lua**'

    // Preserve ComputerCraft classes - we only want to strip shadowed files.
    keep 'class dan200.computercraft.** { *; }'

    // LWJGL and Apache bundle Java 9 versions, which is great, but rather breaks Proguard
    dontwarn 'module-info'
    dontwarn 'org.apache.**,org.lwjgl.**'
}

task proguardMove(dependsOn: proguard) {
    description "Replace the original jar with the minified version"
    group "compact"

    doLast {
        Files.move(
            file("${jar.archivePath.absolutePath.replace(".jar", "")}-min.jar").toPath(),
            file(jar.archivePath).toPath(),
            StandardCopyOption.REPLACE_EXISTING
        )
    }
}

processResources {
    inputs.property "version", mod_version
    inputs.property "mcversion", mc_version

    def hash = 'none'
    Set<String> contributors = []
    try {
        def grgit = Grgit.open(dir: '.')
        hash = grgit.head().id

        def blacklist = ['GitHub', 'dan200', 'Daniel Ratcliffe']
        grgit.log().each {
            if (!blacklist.contains(it.author.name)) contributors.add(it.author.name)
            if (!blacklist.contains(it.committer.name)) contributors.add(it.committer.name)
        }
    } catch(Exception ignored) { }

    inputs.property "commithash", hash

    from(sourceSets.main.resources.srcDirs) {
        include 'META-INF/mods.toml'
        include 'data/computercraft/lua/rom/help/credits.txt'

        expand 'version': mod_version,
               'mcversion': mc_version,
               'gitcontributors': contributors.sort(false, String.CASE_INSENSITIVE_ORDER).join('\n')
    }

    from(sourceSets.main.resources.srcDirs) {
        exclude 'META-INF/mods.toml'
        exclude 'data/computercraft/lua/rom/help/credits.txt'
    }
}

task compressJson(dependsOn: jar) {
    group "compact"
    description "Minifies all JSON files, stripping whitespace"

    def jarPath = file(jar.archivePath)

    def tempPath = File.createTempFile("input", ".jar", temporaryDir)
    tempPath.deleteOnExit()

    def gson = new GsonBuilder().create()

    doLast {
        // Copy over all files in the current jar to the new one, running json files from GSON. As pretty printing
        // is turned off, they should be minified.
        new ZipFile(jarPath).withCloseable { inJar ->
            tempPath.getParentFile().mkdirs()
            new ZipOutputStream(new BufferedOutputStream(new FileOutputStream(tempPath))).withCloseable { outJar ->
                inJar.entries().each { entry ->
                    if(entry.directory) {
                        outJar.putNextEntry(entry)
                    } else if(!entry.name.endsWith(".json")) {
                        outJar.putNextEntry(entry)
                        inJar.getInputStream(entry).withCloseable { outJar << it }
                    } else {
                        ZipEntry newEntry = new ZipEntry(entry.name)
                        newEntry.setTime(entry.time)
                        outJar.putNextEntry(newEntry)

                        def element = inJar.getInputStream(entry).withCloseable { gson.fromJson(it.newReader("UTF8"), JsonElement.class) }
                        outJar.write(gson.toJson(element).getBytes(StandardCharsets.UTF_8))
                    }
                }

            }
        }

        // And replace the original jar again
        Files.move(tempPath.toPath(), jarPath.toPath(), StandardCopyOption.REPLACE_EXISTING)
    }
}

assemble.dependsOn compressJson

// Check tasks

test {
    useJUnitPlatform()
    testLogging {
        events "skipped", "failed"
    }
}

jacocoTestReport {
    reports {
        xml.enabled true
        html.enabled true
    }
}

check.dependsOn jacocoTestReport

license {
    mapping("java", "SLASHSTAR_STYLE")
    strictCheck true

    ext.year = Calendar.getInstance().get(Calendar.YEAR)
}

[licenseMain, licenseFormatMain].forEach {
    it.configure {
        include("**/*.java")
        exclude("dan200/computercraft/api/**")
        header rootProject.file('config/license/main.txt')
    }
}

[licenseTest, licenseFormatTest].forEach {
    it.configure {
        include("**/*.java")
        header rootProject.file('config/license/main.txt')
    }
}

gradle.projectsEvaluated {
    tasks.withType(LicenseFormat) {
        outputs.upToDateWhen { false }
    }
}


task licenseAPI(type: LicenseCheck);
task licenseFormatAPI(type: LicenseFormat);
[licenseAPI, licenseFormatAPI].forEach {
    it.configure {
        source = sourceSets.main.java
        include("dan200/computercraft/api/**")
        header rootProject.file('config/license/api.txt')
    }
}

// Upload tasks

task checkRelease {
    group "upload"
    description "Verifies that everything is ready for a release"

    inputs.property "version", mod_version
    inputs.file("src/main/resources/data/computercraft/lua/rom/help/changelog.txt")
    inputs.file("src/main/resources/data/computercraft/lua/rom/help/whatsnew.txt")

    doLast {
        def ok = true

        // Check we're targetting the current version
        def whatsnew = new File("src/main/resources/data/computercraft/lua/rom/help/whatsnew.txt").readLines()
        if (whatsnew[0] != "New features in CC: Tweaked $mod_version") {
            ok = false
            project.logger.error("Expected `whatsnew.txt' to target $mod_version.")
        }

        // Check "read more" exists and trim it
        def idx = whatsnew.findIndexOf { it == 'Type "help changelog" to see the full version history.' }
        if (idx == -1) {
            ok = false
            project.logger.error("Must mention the changelog in whatsnew.txt")
        } else {
            whatsnew = whatsnew.getAt(0 ..< idx)
        }

        // Check whatsnew and changelog match.
        def versionChangelog = "# " + whatsnew.join("\n")
        def changelog = new File("src/main/resources/data/computercraft/lua/rom/help/changelog.txt").getText()
        if (!changelog.startsWith(versionChangelog)) {
            ok = false
            project.logger.error("whatsnew and changelog are not in sync")
        }

        if (!ok) throw new IllegalStateException("Could not check release")
    }
}
check.dependsOn checkRelease

curseforge {
    apiKey = project.hasProperty('curseForgeApiKey') ? project.curseForgeApiKey : ''
    project {
        id = '282001'
        releaseType = 'release'
        changelog = "Release notes can be found on the GitHub repository (https://github.com/SquidDev-CC/CC-Tweaked/releases/tag/v${mc_version}-${mod_version})."

        relations {
            incompatible "computercraft"
        }
    }
}

publishing {
    publications {
        mavenJava(MavenPublication) {
            from components.java
            // artifact sourceJar
        }
    }
}

uploadArchives {
    repositories {
        if(project.hasProperty('mavenUploadUrl')) {
            mavenDeployer {
                configuration = configurations.deployerJars

                repository(url: project.property('mavenUploadUrl')) {
                    authentication(
                        userName: project.property('mavenUploadUser'),
                        privateKey: project.property('mavenUploadKey'))
                }

                pom.project {
                    name 'CC: Tweaked'
                    packaging 'jar'
                    description 'CC: Tweaked is a fork of ComputerCraft, adding programmable computers, turtles and more to Minecraft.'
                    url 'https://github.com/SquidDev-CC/CC-Tweaked'

                    scm {
                        url 'https://github.com/SquidDev-CC/CC-Tweaked.git'
                    }

                    issueManagement {
                        system 'github'
                        url 'https://github.com/SquidDev-CC/CC-Tweaked/issues'
                    }

                    licenses {
                        license {
                            name 'ComputerCraft Public License, Version 1.0'
                            url 'https://github.com/SquidDev-CC/CC-Tweaked/blob/master/LICENSE'
                            distribution 'repo'
                        }
                    }
                }

                pom.whenConfigured { pom ->
                    pom.dependencies.clear()
                }
            }
        }
    }
}

githubRelease {
    token project.hasProperty('githubApiKey') ? project.githubApiKey : ''
    owner 'SquidDev-CC'
    repo 'CC-Tweaked'
    try {
        targetCommitish = Grgit.open(dir: '.').branch.current().name
    } catch(Exception ignored) { }

    tagName "v${mc_version}-${mod_version}"
    releaseName "[${mc_version}] ${mod_version}"
    body {
        "## " + new File("src/main/resources/data/computercraft/lua/rom/help/whatsnew.txt")
            .readLines()
            .takeWhile { it != 'Type "help changelog" to see the full version history.' }
            .join("\n").trim()
    }
    prerelease false
}

def uploadTasks = ["uploadArchives", "curseforge", "githubRelease"]
uploadTasks.forEach { tasks.getByName(it).dependsOn checkRelease }

task uploadAll(dependsOn: uploadTasks) {
    group "upload"
    description "Uploads to all repositories (Maven, Curse, GitHub release)"
}<|MERGE_RESOLUTION|>--- conflicted
+++ resolved
@@ -9,11 +9,7 @@
     }
     dependencies {
         classpath 'com.google.code.gson:gson:2.8.1'
-<<<<<<< HEAD
-        classpath 'net.minecraftforge.gradle:ForgeGradle:3.0.181'
-=======
         classpath 'net.minecraftforge.gradle:ForgeGradle:3.0.187'
->>>>>>> 74ac5bb3
         classpath 'net.sf.proguard:proguard-gradle:6.1.0beta2'
         classpath 'org.ajoberstar.grgit:grgit-gradle:3.0.0'
     }
