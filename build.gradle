plugins {
    id "checkstyle"
    id "jacoco"
    id "maven-publish"
    id "com.github.hierynomus.license" version "0.16.1"
    id "org.jetbrains.kotlin.jvm" version "1.6.0"
    id 'fabric-loom' version '0.11-SNAPSHOT'
    id "com.modrinth.minotaur" version "2.+"
    id 'com.matthewprenger.cursegradle' version '1.4.0'
}

def javaVersion = JavaLanguageVersion.of(17)
java {
    toolchain {
        languageVersion = javaVersion
    }

    withSourcesJar()
    withJavadocJar()
}

tasks.withType(JavaExec).configureEach {
    javaLauncher = javaToolchains.launcherFor {
        languageVersion = javaVersion
    }
}

version = mod_version

group = "dan200.computercraft"
archivesBaseName = "cc-restitched"

sourceSets {
    main.resources {
        srcDir 'src/generated/resources'
    }

    testMod {}
}

loom {
    accessWidenerPath = file("src/main/resources/cc.accesswidener")

    runs {
        data {
            server()

<<<<<<< HEAD
            name "Data Generation"
            vmArg "-Dfabric-api.datagen"
            vmArg "-Dfabric-api.datagen.output-dir=${file("src/generated/resources")}"
=======
        testClient {
            workingDirectory project.file('test-files/client')
            parent runs.client

            mods {
                cctest {
                    source sourceSets.testMod
                }
            }

            lazyToken('minecraft_classpath') {
                (configurations.shade.copyRecursive().resolve() + configurations.testModExtra.copyRecursive().resolve())
                    .collect { it.absolutePath }
                    .join(File.pathSeparator)
            }
        }

        gameTestServer {
            workingDirectory project.file('test-files/server')
>>>>>>> a07bba4e

            runDir "build/datagen"
        }
    }
}

repositories {
    mavenCentral()
    maven {
        name "SquidDev"
        url "https://squiddev.cc/maven"
    }

    maven {
        name = "Modrinth"
        url = "https://api.modrinth.com/maven"
        content {
            includeGroup "maven.modrinth"
        }
    }

    // TODO: Limit these to a set of groups.
    maven { url "https://maven.shedaniel.me/" }
    maven { url "https://maven.terraformersmc.com/" }
}

configurations {
    shade
    implementation.extendsFrom shade
    cctJavadoc
}

dependencies {
    checkstyle "com.puppycrawl.tools:checkstyle:8.45"

    minecraft "com.mojang:minecraft:${mc_version}"
    mappings loom.officialMojangMappings()
    modImplementation "net.fabricmc:fabric-loader:${fabric_loader_version}"
    modImplementation "net.fabricmc.fabric-api:fabric-api:${fabric_api_version}"

    modApi("me.shedaniel.cloth:cloth-config-fabric:${cloth_config_version}") {
        exclude(group: "net.fabricmc.fabric-api")
    }
    modImplementation "com.terraformersmc:modmenu:${modmenu_version}"
    modImplementation "me.shedaniel.cloth.api:cloth-utils-v1:${cloth_api_version}"

    implementation 'com.electronwill.night-config:toml:3.6.3'

    compileOnly 'com.google.code.findbugs:jsr305:3.0.2'

    shade 'org.squiddev:Cobalt:0.5.5'

    include "me.shedaniel.cloth.api:cloth-utils-v1:${cloth_api_version}"
    include 'com.electronwill.night-config:core:3.6.3'
    include 'com.electronwill.night-config:toml:3.6.3'
    include "me.shedaniel.cloth:cloth-config-fabric:${cloth_config_version}"

    //modRuntimeOnly "me.shedaniel:RoughlyEnoughItems-api-fabric:6.0.254-alpha"
    //modRuntimeOnly "me.shedaniel:RoughlyEnoughItems-fabric:6.0.254-alpha"
    modCompileOnly 'maven.modrinth:iris:1.18.x-v1.2.4'

    testImplementation 'org.junit.jupiter:junit-jupiter-api:5.7.0'
    testImplementation 'org.junit.jupiter:junit-jupiter-params:5.7.0'
    testRuntimeOnly 'org.junit.jupiter:junit-jupiter-engine:5.7.0'
    testImplementation 'org.hamcrest:hamcrest:2.2'
    testImplementation 'org.jetbrains.kotlin:kotlin-stdlib-jdk8:1.6.0'
    testImplementation 'org.jetbrains.kotlin:kotlin-reflect:1.6.0'
    testImplementation 'org.jetbrains.kotlinx:kotlinx-coroutines-core:1.5.2'

    cctJavadoc 'cc.tweaked:cct-javadoc:1.4.5'
}

processResources {
    inputs.property "version", project.version

    def hash = 'none'
    Set<String> contributors = []
    try {
        hash = ["git", "-C", projectDir, "rev-parse", "HEAD"].execute().text.trim()

        def blacklist = ['GitHub', 'dan200', 'Daniel Ratcliffe']
        ["git", "-C", projectDir, "log", "--format=tformat:%an%n%cn"].execute().text.split('\n').each {
            if (!blacklist.contains(it)) contributors.add(it)
        }
    } catch (Exception e) {
        e.printStackTrace()
    }
    inputs.property "commithash", hash
    duplicatesStrategy = DuplicatesStrategy.INCLUDE

    filesMatching(["fabric.mod.json", "data/computercraft/lua/rom/help/credits.txt"]) {
        expand(
            'version': mod_version,
            'mcversion': mc_version,
            'gitcontributors': contributors.sort(false, String.CASE_INSENSITIVE_ORDER).join('\n')
        )
    }
}

tasks.withType(JavaCompile) {
    options.encoding = "UTF-8"
}

javadoc {
    include "dan200/computercraft/api/**/*.java"
}

task luaJavadoc(type: Javadoc) {
    description "Generates documentation for Java-side Lua functions."
    group "documentation"

    source = sourceSets.main.allJava
    destinationDir = file("${project.docsDir}/luaJavadoc")
    classpath = sourceSets.main.compileClasspath

    options.docletpath = configurations.cctJavadoc.files as List
    options.doclet = "cc.tweaked.javadoc.LuaDoclet"
    options.noTimestamp = false

    javadocTool = javaToolchains.javadocToolFor {
        languageVersion = javaVersion
    }
}

jar {
    from "LICENSE"
    manifest {
        attributes([
            "Specification-Title"     : "computercraft",
            "Specification-Version"   : "1",
            "Implementation-Title"    : "CC: Restitched",
            "Implementation-Version"  : "${mod_version}",
            "Implementation-Timestamp": new Date().format("yyyy-MM-dd'T'HH:mm:ssZ")
        ])
    }

    from configurations.shade.collect { it.isDirectory() ? it : zipTree(it) }
}

[compileJava, compileTestJava].forEach {
    it.configure {
        options.compilerArgs << "-Xlint" << "-Xlint:-processing"
    }
}

<<<<<<< HEAD
=======
processResources {
    def hash = 'none'
    Set<String> contributors = []
    try {
        hash = ["git", "-C", projectDir, "rev-parse", "HEAD"].execute().text.trim()

        def blacklist = ['GitHub', 'Daniel Ratcliffe', 'Weblate']

        // Extract all authors, commiters and co-authors from the git log.
        def authors = ["git", "-C", projectDir, "log", "--format=tformat:%an <%ae>%n%cn <%ce>%n%(trailers:key=Co-authored-by,valueonly)"]
            .execute().text.readLines().unique()

        // We now pass this through git's mailmap to de-duplicate some authors.
        def remapAuthors = ["git", "check-mailmap", "--stdin"].execute()
        remapAuthors.withWriter { stdin ->
            if (stdin !instanceof BufferedWriter) stdin = new BufferedWriter(stdin)

            authors.forEach {
                if (it == "") return
                if (!it.endsWith(">")) it += ">" // Some commits have broken Co-Authored-By lines!
                stdin.writeLine(it)
            }
            stdin.close()
        }

        // And finally extract out the actual name.
        def emailRegex = ~/^([^<]+) <.+>$/
        remapAuthors.text.readLines().forEach {
            def matcher = it =~ emailRegex
            matcher.find()
            def name = matcher.group(1)
            if (!blacklist.contains(name)) contributors.add(name)
        }
    } catch (Exception e) {
        e.printStackTrace()
    }
    inputs.property "commithash", hash
    duplicatesStrategy = DuplicatesStrategy.INCLUDE

    from(sourceSets.main.resources.srcDirs) {
        include 'data/computercraft/lua/rom/help/credits.txt'

        expand(
            'gitcontributors': contributors.sort(false, String.CASE_INSENSITIVE_ORDER).join('\n')
        )
    }

    from(sourceSets.main.resources.srcDirs) {
        exclude 'data/computercraft/lua/rom/help/credits.txt'
    }
}

>>>>>>> a07bba4e
sourcesJar {
    duplicatesStrategy = DuplicatesStrategy.INCLUDE
}

// Check tasks

test {
    useJUnitPlatform()
    testLogging {
        events "skipped", "failed"
    }
}

jacocoTestReport {
    dependsOn('test')
    reports {
        xml.required = true
        html.required = true
    }
}

check.dependsOn jacocoTestReport

import com.hierynomus.gradle.license.tasks.LicenseCheck
import com.hierynomus.gradle.license.tasks.LicenseFormat

license {
    mapping("java", "SLASHSTAR_STYLE")
    strictCheck true

    ext.year = Calendar.getInstance().get(Calendar.YEAR)
}

[licenseMain, licenseFormatMain].forEach {
    it.configure {
        include("**/*.java")
        exclude("dan200/computercraft/api/**")
        header file('config/license/main.txt')
    }
}

[licenseTest, licenseFormatTest, licenseTestMod, licenseFormatTestMod].forEach {
    it.configure {
        include("**/*.java")
        header file('config/license/main.txt')
    }
}

gradle.projectsEvaluated {
    tasks.withType(LicenseFormat) {
        outputs.upToDateWhen { false }
    }
}

task licenseAPI(type: LicenseCheck)
task licenseFormatAPI(type: LicenseFormat)
[licenseAPI, licenseFormatAPI].forEach {
    it.configure {
        source = sourceSets.main.java
        include("dan200/computercraft/api/**")
        header file('config/license/api.txt')
    }
}

// configure the maven publication
publishing {
    publications {
        mavenJava(MavenPublication) {
            from components.java
        }
    }

    // select the repositories you want to publish to
    repositories {
        // uncomment to publish to the local maven
        // mavenLocal()
    }
}

if (System.getenv("MODRINTH")) {
    modrinth {
        token = System.getenv("MODRINTH")

        projectId = "eldBwa5V"
        versionName = "[" + ((String) project.mc_version) + "] " + version
        versionNumber = version
        versionType = "release"
        uploadFile = remapJar
        gameVersions = [((String) project.mc_version)]
        loaders = ["fabric"]
        changelog = System.getenv("CHANGELOG")
    }

    remapJar {
        finalizedBy project.tasks.modrinth
    }
}

if (System.getenv("CURSEFORGE")) {
    curseforge {
        apiKey = System.getenv("CURSEFORGE")

        project {
            id = "462672"
            releaseType = "release"
            displayName = "[" + ((String) project.mc_version) + "] " + version
            changelog = System.getenv("CHANGELOG")
            changelogType = "markdown"
            addGameVersion ((String) project.mc_version)
            addGameVersion "Fabric"
            mainArtifact(remapJar)

            afterEvaluate {
                uploadTask.dependsOn("remapJar")
            }
        }

        options {
            forgeGradleIntegration = false
        }
    }

    remapJar {
        finalizedBy project.tasks.curseforge
    }
}<|MERGE_RESOLUTION|>--- conflicted
+++ resolved
@@ -45,31 +45,9 @@
         data {
             server()
 
-<<<<<<< HEAD
             name "Data Generation"
             vmArg "-Dfabric-api.datagen"
             vmArg "-Dfabric-api.datagen.output-dir=${file("src/generated/resources")}"
-=======
-        testClient {
-            workingDirectory project.file('test-files/client')
-            parent runs.client
-
-            mods {
-                cctest {
-                    source sourceSets.testMod
-                }
-            }
-
-            lazyToken('minecraft_classpath') {
-                (configurations.shade.copyRecursive().resolve() + configurations.testModExtra.copyRecursive().resolve())
-                    .collect { it.absolutePath }
-                    .join(File.pathSeparator)
-            }
-        }
-
-        gameTestServer {
-            workingDirectory project.file('test-files/server')
->>>>>>> a07bba4e
 
             runDir "build/datagen"
         }
@@ -150,9 +128,32 @@
     try {
         hash = ["git", "-C", projectDir, "rev-parse", "HEAD"].execute().text.trim()
 
-        def blacklist = ['GitHub', 'dan200', 'Daniel Ratcliffe']
-        ["git", "-C", projectDir, "log", "--format=tformat:%an%n%cn"].execute().text.split('\n').each {
-            if (!blacklist.contains(it)) contributors.add(it)
+        def blacklist = ['GitHub', 'Daniel Ratcliffe', 'Weblate']
+
+        // Extract all authors, commiters and co-authors from the git log.
+        def authors = ["git", "-C", projectDir, "log", "--format=tformat:%an <%ae>%n%cn <%ce>%n%(trailers:key=Co-authored-by,valueonly)"]
+            .execute().text.readLines().unique()
+
+        // We now pass this through git's mailmap to de-duplicate some authors.
+        def remapAuthors = ["git", "check-mailmap", "--stdin"].execute()
+        remapAuthors.withWriter { stdin ->
+            if (stdin !instanceof BufferedWriter) stdin = new BufferedWriter(stdin)
+
+            authors.forEach {
+                if (it == "") return
+                if (!it.endsWith(">")) it += ">" // Some commits have broken Co-Authored-By lines!
+                stdin.writeLine(it)
+            }
+            stdin.close()
+        }
+
+        // And finally extract out the actual name.
+        def emailRegex = ~/^([^<]+) <.+>$/
+        remapAuthors.text.readLines().forEach {
+            def matcher = it =~ emailRegex
+            matcher.find()
+            def name = matcher.group(1)
+            if (!blacklist.contains(name)) contributors.add(name)
         }
     } catch (Exception e) {
         e.printStackTrace()
@@ -215,61 +216,6 @@
     }
 }
 
-<<<<<<< HEAD
-=======
-processResources {
-    def hash = 'none'
-    Set<String> contributors = []
-    try {
-        hash = ["git", "-C", projectDir, "rev-parse", "HEAD"].execute().text.trim()
-
-        def blacklist = ['GitHub', 'Daniel Ratcliffe', 'Weblate']
-
-        // Extract all authors, commiters and co-authors from the git log.
-        def authors = ["git", "-C", projectDir, "log", "--format=tformat:%an <%ae>%n%cn <%ce>%n%(trailers:key=Co-authored-by,valueonly)"]
-            .execute().text.readLines().unique()
-
-        // We now pass this through git's mailmap to de-duplicate some authors.
-        def remapAuthors = ["git", "check-mailmap", "--stdin"].execute()
-        remapAuthors.withWriter { stdin ->
-            if (stdin !instanceof BufferedWriter) stdin = new BufferedWriter(stdin)
-
-            authors.forEach {
-                if (it == "") return
-                if (!it.endsWith(">")) it += ">" // Some commits have broken Co-Authored-By lines!
-                stdin.writeLine(it)
-            }
-            stdin.close()
-        }
-
-        // And finally extract out the actual name.
-        def emailRegex = ~/^([^<]+) <.+>$/
-        remapAuthors.text.readLines().forEach {
-            def matcher = it =~ emailRegex
-            matcher.find()
-            def name = matcher.group(1)
-            if (!blacklist.contains(name)) contributors.add(name)
-        }
-    } catch (Exception e) {
-        e.printStackTrace()
-    }
-    inputs.property "commithash", hash
-    duplicatesStrategy = DuplicatesStrategy.INCLUDE
-
-    from(sourceSets.main.resources.srcDirs) {
-        include 'data/computercraft/lua/rom/help/credits.txt'
-
-        expand(
-            'gitcontributors': contributors.sort(false, String.CASE_INSENSITIVE_ORDER).join('\n')
-        )
-    }
-
-    from(sourceSets.main.resources.srcDirs) {
-        exclude 'data/computercraft/lua/rom/help/credits.txt'
-    }
-}
-
->>>>>>> a07bba4e
 sourcesJar {
     duplicatesStrategy = DuplicatesStrategy.INCLUDE
 }
