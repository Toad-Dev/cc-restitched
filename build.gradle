buildscript {
    dependencies {
        classpath 'com.google.code.gson:gson:2.8.1'
        classpath 'net.sf.proguard:proguard-gradle:6.1.0beta2'
        classpath 'org.ajoberstar.grgit:grgit-gradle:3.0.0'
    }
}

plugins {
    id 'fabric-loom' version '0.2.3-SNAPSHOT'
    id 'com.matthewprenger.cursegradle' version '1.2.0'
    id "com.github.breadmoirai.github-release" version "2.2.4"
}

apply plugin: 'org.ajoberstar.grgit'
apply plugin: 'maven-publish'
apply plugin: 'maven'

version = mod_version

group = "org.squiddev"
archivesBaseName = "cc-tweaked-${mc_version}"

minecraft {
}

repositories {
    mavenCentral()
    maven {
        name "JEI"
        url  "http://dvs1.progwml6.com/files/maven"
    }
    maven {
        name "SquidDev"
        url "https://squiddev.cc/maven"
    }
    ivy {
        name "Charset"
        artifactPattern "https://asie.pl/files/mods/Charset/LibOnly/[module]-[revision](-[classifier]).[ext]"
    }
    maven {
        name "Amadornes"
        url "http://maven.amadornes.com/"
    }
}

configurations {
    shade
    compile.extendsFrom shade
    deployerJars
}

dependencies {
    minecraft "com.mojang:minecraft:${mc_version}"
    mappings "net.fabricmc:yarn:${mc_version}+build.${mappings_version}"
    modCompile "net.fabricmc:fabric-loader:0.4.8+build.153"
    modCompile "net.fabricmc.fabric-api:fabric-api:0.3.0+build.175"

    implementation 'com.google.code.findbugs:jsr305:3.0.2'

    shade 'org.squiddev:Cobalt:0.5.0-SNAPSHOT'
    shade 'javax.vecmath:vecmath:1.5.2'

    testImplementation 'org.junit.jupiter:junit-jupiter-api:5.1.0'
    testRuntimeOnly 'org.junit.jupiter:junit-jupiter-engine:5.1.0'

    deployerJars "org.apache.maven.wagon:wagon-ssh:3.0.0"
}

sourceSets {
    main {
        java {
            exclude 'dan200/computercraft/shared/integration'
        }
    }
}

javadoc {
    include "dan200/computercraft/api/**/*.java"
}

jar {
    dependsOn javadoc

    manifest {
        attributes(["Specification-Title": "computercraft",
                    "Specification-Vendor": "SquidDev",
                    "Specification-Version": "25.0",
                    "Implementation-Title": "CC: Tweaked",
                    "Implementation-Version": "${mod_version}",
                    "Implementation-Vendor" :"SquidDev",
                    "Implementation-Timestamp": new Date().format("yyyy-MM-dd'T'HH:mm:ssZ")])
    }

    from (sourceSets.main.allSource) {
        include "dan200/computercraft/api/**/*.java"
    }

    from configurations.shade.collect { it.isDirectory() ? it : zipTree(it) }
}

import java.nio.charset.StandardCharsets
import java.nio.file.*
import java.util.zip.*

import com.google.gson.GsonBuilder
import com.google.gson.JsonElement
import org.ajoberstar.grgit.Grgit
import proguard.gradle.ProGuardTask

task proguard(type: ProGuardTask, dependsOn: jar) {
    description "Removes unused shadowed classes from the jar"
    group "compact"

    afterEvaluate {
        // Fabric changes the jar's classifier so we to do this after evaluating!
        injars jar.archivePath
        outjars "${jar.archivePath.absolutePath.replace(".jar", "")}-min.jar"
    }

    // Add the main runtime jar and all non-shadowed dependencies
    libraryjars "${System.getProperty('java.home')}/lib/rt.jar"
    doFirst {
        sourceSets.main.compileClasspath
            .filter { !it.name.contains("Cobalt") }
            .each { libraryjars it }
    }

    // We want to avoid as much obfuscation as possible. We're only doing this to shrink code size.
    dontobfuscate; dontoptimize; keepattributes; keepparameternames

    // Proguard will remove directories by default, but that breaks JarMount.
    keepdirectories 'data/computercraft/lua**'

    // Preserve ComputerCraft classes - we only want to strip shadowed files.
    keep 'class dan200.computercraft.** { *; }'

    // Preserve the constructors in Cobalt library class, as we init them via reflection
    keepclassmembers 'class org.squiddev.cobalt.lib.** { <init>(...); }'

    // LWJGL and Apache bundle Java 9 versions, which is great, but rather breaks Proguard
    dontwarn 'module-info'
    dontwarn 'org.apache.**,org.lwjgl.**,javax.crypto.SecretKey'
}

task proguardMove(dependsOn: proguard) {
    description "Replace the original jar with the minified version"
    group "compact"

    doLast {
        Files.move(
            file("${jar.archivePath.absolutePath.replace(".jar", "")}-min.jar").toPath(),
            file(jar.archivePath).toPath(),
            StandardCopyOption.REPLACE_EXISTING
        )
    }
}

remapJar.dependsOn proguardMove

processResources {
    inputs.property "version", mod_version
    inputs.property "mcversion", mc_version

    def hash = 'none'
    Set<String> contributors = []
    try {
        def grgit = Grgit.open(dir: '.')
        hash = grgit.head().id

        def blacklist = ['GitHub', 'dan200', 'Daniel Ratcliffe']
        grgit.log().each {
            if (!blacklist.contains(it.author.name)) contributors.add(it.author.name)
            if (!blacklist.contains(it.committer.name)) contributors.add(it.committer.name)
        }
    } catch(Exception ignored) { }

    inputs.property "commithash", hash

    from(sourceSets.main.resources.srcDirs) {
        include 'fabric.mod.json'
        include 'data/computercraft/lua/rom/help/credits.txt'

        expand 'version': mod_version,
               'mcversion': mc_version,
               'gitcontributors': contributors.sort(false, String.CASE_INSENSITIVE_ORDER).join('\n')
    }

    from(sourceSets.main.resources.srcDirs) {
        exclude 'fabric.mod.json'
        exclude 'data/computercraft/lua/rom/help/credits.txt'
    }
}

task compressJson(dependsOn: remapJar) {
    group "compact"
    description "Minifies all JSON files, stripping whitespace"

    def jarPath = file(jar.archivePath)

    def tempPath = File.createTempFile("input", ".jar", temporaryDir)
    tempPath.deleteOnExit()

    def gson = new GsonBuilder().create()

    doLast {
        // Copy over all files in the current jar to the new one, running json files from GSON. As pretty printing
        // is turned off, they should be minified.
        new ZipFile(jarPath).withCloseable { inJar ->
            new ZipOutputStream(new BufferedOutputStream(new FileOutputStream(tempPath))).withCloseable { outJar ->
                inJar.entries().each { entry ->
                    if(entry.directory) {
                        outJar.putNextEntry(entry)
                    } else if(!entry.name.endsWith(".json")) {
                        outJar.putNextEntry(entry)
                        inJar.getInputStream(entry).withCloseable { outJar << it }
                    } else {
                        ZipEntry newEntry = new ZipEntry(entry.name)
                        newEntry.setTime(entry.time)
                        outJar.putNextEntry(newEntry)

                        def element = inJar.getInputStream(entry).withCloseable { gson.fromJson(it.newReader("UTF8"), JsonElement.class) }
                        outJar.write(gson.toJson(element).getBytes(StandardCharsets.UTF_8))
                    }
                }

            }
        }

        // And replace the original jar again
        Files.move(tempPath.toPath(), jarPath.toPath(), StandardCopyOption.REPLACE_EXISTING)
    }
}

assemble.dependsOn compressJson

task checkRelease {
    group "upload"
    description "Verifies that everything is ready for a release"

    inputs.property "version", mod_version
    inputs.file("src/main/resources/data/computercraft/lua/rom/help/changelog.txt")
    inputs.file("src/main/resources/data/computercraft/lua/rom/help/whatsnew.txt")

    doLast {
        def ok = true

        // Check we're targetting the current version
        def whatsnew = new File("src/main/resources/data/computercraft/lua/rom/help/whatsnew.txt").readLines()
        if (whatsnew[0] != "New features in CC: Tweaked $mod_version") {
            ok = false
            project.logger.error("Expected `whatsnew.txt' to target $mod_version.")
        }

        // Check "read more" exists and trim it
        def idx = whatsnew.findIndexOf { it == 'Type "help changelog" to see the full version history.' }
        if (idx == -1) {
            ok = false
            project.logger.error("Must mention the changelog in whatsnew.txt")
        } else {
            whatsnew = whatsnew.getAt(0 ..< idx)
        }

        // Check whatsnew and changelog match.
        def versionChangelog = "# " + whatsnew.join("\n")
        def changelog = new File("src/main/resources/data/computercraft/lua/rom/help/changelog.txt").getText()
        if (!changelog.startsWith(versionChangelog)) {
            ok = false
            project.logger.error("whatsnew and changelog are not in sync")
        }

        if (!ok) throw new IllegalStateException("Could not check release")
    }
}


curseforge {
    apiKey = project.hasProperty('curseForgeApiKey') ? project.curseForgeApiKey : ''
    project {
        id = '282001'
<<<<<<< HEAD
        addGameVersion '1.14.2'
        releaseType = 'beta'
=======
        releaseType = 'release'
>>>>>>> 18aee022
        changelog = "Release notes can be found on the GitHub repository (https://github.com/SquidDev-CC/CC-Tweaked/releases/tag/v${mc_version}-${mod_version})."

        relations {
            incompatible "computercraft"
            requiredDependency "fabric"
        }
        afterEvaluate {
            mainArtifact(remapJar.output)
            uploadTask.dependsOn(remapJar)
        }
    }

    options {
        forgeGradleIntegration = false
    }
}

publishing {
    publications {
        mavenJava(MavenPublication) {
            from components.java
            // artifact sourceJar
        }
    }
}

uploadArchives {
    repositories {
        if(project.hasProperty('mavenUploadUrl')) {
            mavenDeployer {
                configuration = configurations.deployerJars

                repository(url: project.property('mavenUploadUrl')) {
                    authentication(
                        userName: project.property('mavenUploadUser'),
                        privateKey: project.property('mavenUploadKey'))
                }

                pom.project {
                    name 'CC: Tweaked'
                    packaging 'jar'
                    description 'CC: Tweaked is a fork of ComputerCraft, adding programmable computers, turtles and more to Minecraft.'
                    url 'https://github.com/SquidDev-CC/CC-Tweaked'

                    scm {
                        url 'https://github.com/SquidDev-CC/CC-Tweaked.git'
                    }

                    issueManagement {
                        system 'github'
                        url 'https://github.com/SquidDev-CC/CC-Tweaked/issues'
                    }

                    licenses {
                        license {
                            name 'ComputerCraft Public License, Version 1.0'
                            url 'https://github.com/SquidDev-CC/CC-Tweaked/blob/master/LICENSE'
                            distribution 'repo'
                        }
                    }
                }

                pom.whenConfigured { pom ->
                    pom.dependencies.clear()
                }
            }
        }
    }
}

githubRelease {
    token project.hasProperty('githubApiKey') ? project.githubApiKey : ''
    owner 'SquidDev-CC'
    repo 'CC-Tweaked'
<<<<<<< HEAD
    targetCommitish "mc-1.14-fabric" // TODO: Pull from GrGit
=======
    targetCommitish { Grgit.open(dir: '.').branch.current().name }
>>>>>>> 18aee022

    tagName "v${mc_version}-${mod_version}"
    releaseName "[${mc_version}] ${mod_version}"
    body {
        "## " + new File("src/main/resources/data/computercraft/lua/rom/help/whatsnew.txt")
            .readLines()
            .takeWhile { it != 'Type "help changelog" to see the full version history.' }
            .join("\n").trim()
    }
    prerelease false
}

<<<<<<< HEAD
task uploadAll(dependsOn: [remapJar, uploadArchives, "curseforge", "githubRelease"]) {
=======
def uploadTasks = ["uploadArchives", "curseforge", "githubRelease"]
uploadTasks.forEach { tasks.getByName(it).dependsOn checkRelease }

task uploadAll(dependsOn: uploadTasks) {
>>>>>>> 18aee022
    group "upload"
    description "Uploads to all repositories (Maven, Curse, GitHub release)"
}

test {
    useJUnitPlatform()
    testLogging {
        events "passed", "skipped", "failed"
    }
}

gradle.projectsEvaluated {
    tasks.withType(JavaCompile) {
        options.compilerArgs << "-Xlint" << "-Xlint:-processing" // Causes Forge build to fail << "-Werror"
    }
}
<|MERGE_RESOLUTION|>--- conflicted
+++ resolved
@@ -278,12 +278,8 @@
     apiKey = project.hasProperty('curseForgeApiKey') ? project.curseForgeApiKey : ''
     project {
         id = '282001'
-<<<<<<< HEAD
         addGameVersion '1.14.2'
         releaseType = 'beta'
-=======
-        releaseType = 'release'
->>>>>>> 18aee022
         changelog = "Release notes can be found on the GitHub repository (https://github.com/SquidDev-CC/CC-Tweaked/releases/tag/v${mc_version}-${mod_version})."
 
         relations {
@@ -358,11 +354,7 @@
     token project.hasProperty('githubApiKey') ? project.githubApiKey : ''
     owner 'SquidDev-CC'
     repo 'CC-Tweaked'
-<<<<<<< HEAD
-    targetCommitish "mc-1.14-fabric" // TODO: Pull from GrGit
-=======
     targetCommitish { Grgit.open(dir: '.').branch.current().name }
->>>>>>> 18aee022
 
     tagName "v${mc_version}-${mod_version}"
     releaseName "[${mc_version}] ${mod_version}"
@@ -375,14 +367,10 @@
     prerelease false
 }
 
-<<<<<<< HEAD
-task uploadAll(dependsOn: [remapJar, uploadArchives, "curseforge", "githubRelease"]) {
-=======
 def uploadTasks = ["uploadArchives", "curseforge", "githubRelease"]
 uploadTasks.forEach { tasks.getByName(it).dependsOn checkRelease }
 
-task uploadAll(dependsOn: uploadTasks) {
->>>>>>> 18aee022
+task uploadAll(dependsOn: [remapJar] + uploadTasks) {
     group "upload"
     description "Uploads to all repositories (Maven, Curse, GitHub release)"
 }
